--- conflicted
+++ resolved
@@ -1,10 +1,6 @@
 {
   "name": "ccxt",
-<<<<<<< HEAD
-  "version": "1.29.60",
-=======
   "version": "1.33.20",
->>>>>>> e73c37f7
   "description": "A JavaScript / Python / PHP cryptocurrency trading library with support for 130+ exchanges",
   "main": "./ccxt.js",
   "unpkg": "dist/ccxt.browser.js",
@@ -515,9 +511,6 @@
     "bitvavo.com",
     "Bitvavo",
     "currency.com",
-<<<<<<< HEAD
-    "Currency.com"
-=======
     "Currency.com",
     "waves.exchange",
     "Waves.Exchange",
@@ -534,7 +527,6 @@
     "Xena Exchange",
     "bitget.com",
     "Bitget"
->>>>>>> e73c37f7
   ],
   "collective": {
     "type": "opencollective",
