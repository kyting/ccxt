# -*- coding: utf-8 -*-

# PLEASE DO NOT EDIT THIS FILE, IT IS GENERATED AND WILL BE OVERWRITTEN:
# https://github.com/ccxt/ccxt/blob/master/CONTRIBUTING.md#how-to-contribute-code

from ccxt.base.exchange import Exchange
import base64
import hashlib
import math
from ccxt.base.errors import ExchangeError
from ccxt.base.errors import AuthenticationError
from ccxt.base.errors import ArgumentsRequired
from ccxt.base.errors import BadSymbol
from ccxt.base.errors import InsufficientFunds
from ccxt.base.errors import InvalidOrder
from ccxt.base.errors import NotSupported
from ccxt.base.errors import RateLimitExceeded
from ccxt.base.errors import ExchangeNotAvailable
from ccxt.base.errors import InvalidNonce


class fcoin(Exchange):

    def describe(self):
        return self.deep_extend(super(fcoin, self).describe(), {
            'id': 'fcoin',
            'name': 'FCoin',
            'countries': ['CN'],
            'rateLimit': 2000,
            'userAgent': self.userAgents['chrome39'],
            'version': 'v2',
            'accounts': None,
            'accountsById': None,
            'hostname': 'fcoin.com',
            'has': {
                'cancelOrder': True,
                'CORS': False,
                'createOrder': True,
                'fetchBalance': True,
                'fetchClosedOrders': True,
                'fetchCurrencies': False,
                'fetchDepositAddress': False,
                'fetchMarkets': True,
                'fetchOHLCV': True,
                'fetchOpenOrders': True,
                'fetchOrder': True,
                'fetchOrderBook': True,
                'fetchOrderBooks': False,
                'fetchOrders': True,
                'fetchTicker': True,
                'fetchTime': True,
                'fetchTrades': True,
                'fetchTradingLimits': False,
                'withdraw': False,
            },
            'timeframes': {
                '1m': 'M1',
                '3m': 'M3',
                '5m': 'M5',
                '15m': 'M15',
                '30m': 'M30',
                '1h': 'H1',
                '1d': 'D1',
                '1w': 'W1',
                '1M': 'MN',
            },
            'urls': {
                'logo': 'https://user-images.githubusercontent.com/1294454/42244210-c8c42e1e-7f1c-11e8-8710-a5fb63b165c4.jpg',
                'api': {
                    'public': 'https://api.{hostname}',
                    'private': 'https://api.{hostname}',
                    'market': 'https://api.{hostname}',
                    'openapi': 'https://www.{hostname}',
                },
                'www': 'https://www.fcoin.com',
                'referral': 'https://www.fcoin.com/i/Z5P7V',
                'doc': 'https://developer.fcoin.com',
                'fees': 'https://fcoinjp.zendesk.com/hc/en-us/articles/360018727371',
            },
            'api': {
                'openapi': {
                    'get': [
                        'symbols',
                    ],
                },
                'market': {
                    'get': [
                        'ticker/{symbol}',
                        'depth/{level}/{symbol}',
                        'trades/{symbol}',
                        'candles/{timeframe}/{symbol}',
                    ],
                },
                'public': {
                    'get': [
                        'symbols',
                        'currencies',
                        'server-time',
                    ],
                },
                'private': {
                    'get': [
                        'accounts/balance',
                        'assets/accounts/balance',
                        'broker/otc/suborders',
                        'broker/otc/suborders/{id}',
                        'broker/otc/suborders/{id}/payments',
                        'broker/otc/users',
                        'broker/otc/users/me/balances',
                        'broker/otc/users/me/balance',
                        'broker/leveraged_accounts/account',
                        'broker/leveraged_accounts',
                        'orders',
                        'orders/{order_id}',
                        'orders/{order_id}/match-results',  # check order result
                    ],
                    'post': [
                        'assets/accounts/assets-to-spot',
                        'accounts/spot-to-assets',
                        'broker/otc/assets/transfer/in',
                        'broker/otc/assets/transfer/out',
                        'broker/otc/suborders',
                        'broker/otc/suborders/{id}/pay_confirm',
                        'broker/otc/suborders/{id}/cancel',
                        'broker/leveraged/assets/transfer/in',
                        'broker/leveraged/assets/transfer/out',
                        'orders',
                        'orders/{order_id}/submit-cancel',  # cancel order
                    ],
                },
            },
            'fees': {
                'trading': {
                    'tierBased': False,
                    'percentage': True,
                    'maker': -0.0002,
                    'taker': 0.0003,
                },
            },
            'limits': {
                'amount': {'min': 0.01, 'max': 100000},
            },
            'options': {
                'createMarketBuyOrderRequiresPrice': True,
                'fetchMarketsMethod': 'fetch_markets_from_open_api',  # or 'fetch_markets_from_api'
                'limits': {
                    'BTM/USDT': {'amount': {'min': 0.1, 'max': 10000000}},
                    'ETC/USDT': {'amount': {'min': 0.001, 'max': 400000}},
                    'ETH/USDT': {'amount': {'min': 0.001, 'max': 10000}},
                    'LTC/USDT': {'amount': {'min': 0.001, 'max': 40000}},
                    'BCH/USDT': {'amount': {'min': 0.001, 'max': 5000}},
                    'BTC/USDT': {'amount': {'min': 0.001, 'max': 1000}},
                    'ICX/ETH': {'amount': {'min': 0.01, 'max': 3000000}},
                    'OMG/ETH': {'amount': {'min': 0.01, 'max': 500000}},
                    'FT/USDT': {'amount': {'min': 1, 'max': 10000000}},
                    'ZIL/ETH': {'amount': {'min': 1, 'max': 10000000}},
                    'ZIP/ETH': {'amount': {'min': 1, 'max': 10000000}},
                    'FT/BTC': {'amount': {'min': 1, 'max': 10000000}},
                    'FT/ETH': {'amount': {'min': 1, 'max': 10000000}},
                },
            },
            'exceptions': {
                '400': NotSupported,  # Bad Request
                '401': AuthenticationError,
                '405': NotSupported,
                '429': RateLimitExceeded,  # Too Many Requests, exceed api request limit
                '1002': ExchangeNotAvailable,  # System busy
                '1016': InsufficientFunds,
                '2136': AuthenticationError,  # The API key is expired
                '3008': InvalidOrder,
                '6004': InvalidNonce,
                '6005': AuthenticationError,  # Illegal API Signature
                '40003': BadSymbol,
            },
            'commonCurrencies': {
                'DAG': 'DAGX',
                'PAI': 'PCHAIN',
                'MT': 'Mariana Token',
            },
        })

    def fetch_markets(self, params={}):
        method = self.safe_string(self.options, 'fetchMarketsMethod', 'fetch_markets_from_open_api')
        return getattr(self, method)(params)

    def fetch_markets_from_open_api(self, params={}):
        # https://github.com/ccxt/ccxt/issues/5648
        response = self.openapiGetSymbols(params)
        #
        #     {
        #         "status":"ok",
        #         "data":{
        #             "categories":["fone::coinforce", ...],
        #             "symbols":{
        #                 "mdaeth":{
        #                     "price_decimal":8,
        #                     "amount_decimal":2,
        #                     "base_currency":"mda",
        #                     "quote_currency":"eth",
        #                     "symbol":"mdaeth",
        #                     "category":"fone::bitangel",
        #                     "leveraged_multiple":null,
        #                     "tradeable":false,
        #                     "market_order_enabled":false,
        #                     "limit_amount_min":"1",
        #                     "limit_amount_max":"10000000",
        #                     "main_tag":"",
        #                     "daily_open_at":"",
        #                     "daily_close_at":""
        #                 },
        #             }
        #             "category_ref":{
        #                 "fone::coinforce":["btcusdt", ...],
        #             }
        #         }
        #     }
        #
        data = self.safe_value(response, 'data', {})
        markets = self.safe_value(data, 'symbols', {})
        keys = list(markets.keys())
        result = []
        for i in range(0, len(keys)):
            key = keys[i]
            market = markets[key]
            id = self.safe_string(market, 'symbol')
            baseId = self.safe_string(market, 'base_currency')
            quoteId = self.safe_string(market, 'quote_currency')
            base = self.safe_currency_code(baseId)
            quote = self.safe_currency_code(quoteId)
            symbol = base + '/' + quote
            precision = {
                'price': self.safe_integer(market, 'price_decimal'),
                'amount': self.safe_integer(market, 'amount_decimal'),
            }
            limits = {
                'amount': {
                    'min': self.safe_float(market, 'limit_amount_min'),
                    'max': self.safe_float(market, 'limit_amount_max'),
                },
                'price': {
                    'min': math.pow(10, -precision['price']),
                    'max': math.pow(10, precision['price']),
                },
                'cost': {
                    'min': None,
                    'max': None,
                },
            }
            active = self.safe_value(market, 'tradeable', False)
            result.append({
                'id': id,
                'symbol': symbol,
                'base': base,
                'quote': quote,
                'baseId': baseId,
                'quoteId': quoteId,
                'active': active,
                'precision': precision,
                'limits': limits,
                'info': market,
            })
        return result

    def fetch_markets_from_api(self, params={}):
        response = self.publicGetSymbols(params)
        #
        #     {
        #         "status":0,
        #         "data":[
        #             {
        #                 "name":"dapusdt",
        #                 "base_currency":"dap",
        #                 "quote_currency":"usdt",
        #                 "price_decimal":6,
        #                 "amount_decimal":2,
        #                 "tradable":true
        #             },
        #         ]
        #     }
        #
        result = []
        markets = self.safe_value(response, 'data')
        for i in range(0, len(markets)):
            market = markets[i]
            id = self.safe_string(market, 'name')
            baseId = self.safe_string(market, 'base_currency')
            quoteId = self.safe_string(market, 'quote_currency')
            base = self.safe_currency_code(baseId)
            quote = self.safe_currency_code(quoteId)
            symbol = base + '/' + quote
            precision = {
                'price': market['price_decimal'],
                'amount': market['amount_decimal'],
            }
            limits = {
                'price': {
                    'min': math.pow(10, -precision['price']),
                    'max': math.pow(10, precision['price']),
                },
            }
            active = self.safe_value(market, 'tradable', False)
            if symbol in self.options['limits']:
                limits = self.extend(self.options['limits'][symbol], limits)
            result.append({
                'id': id,
                'symbol': symbol,
                'base': base,
                'quote': quote,
                'baseId': baseId,
                'quoteId': quoteId,
                'active': active,
                'precision': precision,
                'limits': limits,
                'info': market,
            })
        return result

    def fetch_balance(self, params={}):
        self.load_markets()
        response = self.privateGetAccountsBalance(params)
        result = {'info': response}
        balances = self.safe_value(response, 'data')
        for i in range(0, len(balances)):
            balance = balances[i]
            currencyId = self.safe_string(balance, 'currency')
            code = self.safe_currency_code(currencyId)
            account = self.account()
            account['free'] = self.safe_float(balance, 'available')
            account['total'] = self.safe_float(balance, 'balance')
            account['used'] = self.safe_float(balance, 'frozen')
            result[code] = account
        return self.parse_balance(result)

    def parse_bids_asks(self, orders, priceKey=0, amountKey=1):
        result = []
        length = len(orders)
        halfLength = int(length / 2)
        # += 2 in the for loop below won't transpile
        for i in range(0, halfLength):
            index = i * 2
            priceField = self.sum(index, priceKey)
            amountField = self.sum(index, amountKey)
            result.append([
                self.safe_float(orders, priceField),
                self.safe_float(orders, amountField),
            ])
        return result

    def fetch_order_book(self, symbol=None, limit=None, params={}):
        self.load_markets()
        if limit is not None:
            if (limit == 20) or (limit == 150):
                limit = 'L' + str(limit)
            else:
                raise ExchangeError(self.id + ' fetchOrderBook supports limit of 20 or 150. Other values are not accepted')
        else:
            limit = 'L20'
        request = {
            'symbol': self.market_id(symbol),
            'level': limit,  # L20, L150
        }
        response = self.marketGetDepthLevelSymbol(self.extend(request, params))
        orderbook = self.safe_value(response, 'data')
        return self.parse_order_book(orderbook, orderbook['ts'], 'bids', 'asks', 0, 1)

    def fetch_ticker(self, symbol, params={}):
        self.load_markets()
        market = self.market(symbol)
        request = {
            'symbol': market['id'],
        }
        ticker = self.marketGetTickerSymbol(self.extend(request, params))
        return self.parse_ticker(ticker['data'], market)

    def parse_ticker(self, ticker, market=None):
        timestamp = None
        symbol = None
        if market is None:
            tickerType = self.safe_string(ticker, 'type')
            if tickerType is not None:
                parts = tickerType.split('.')
                id = parts[1]
                if id in self.markets_by_id:
                    market = self.markets_by_id[id]
        values = ticker['ticker']
        last = self.safe_float(values, 0)
        if market is not None:
            symbol = market['symbol']
        return {
            'symbol': symbol,
            'timestamp': timestamp,
            'datetime': self.iso8601(timestamp),
            'high': self.safe_float(values, 7),
            'low': self.safe_float(values, 8),
            'bid': self.safe_float(values, 2),
            'bidVolume': self.safe_float(values, 3),
            'ask': self.safe_float(values, 4),
            'askVolume': self.safe_float(values, 5),
            'vwap': None,
            'open': None,
            'close': last,
            'last': last,
            'previousClose': None,
            'change': None,
            'percentage': None,
            'average': None,
            'baseVolume': self.safe_float(values, 9),
            'quoteVolume': self.safe_float(values, 10),
            'info': ticker,
        }

    def parse_trade(self, trade, market=None):
        symbol = None
        if market is not None:
            symbol = market['symbol']
        timestamp = self.safe_integer(trade, 'ts')
        side = self.safe_string_lower(trade, 'side')
        id = self.safe_string(trade, 'id')
        price = self.safe_float(trade, 'price')
        amount = self.safe_float(trade, 'amount')
        cost = None
        if price is not None:
            if amount is not None:
                cost = amount * price
        fee = None
        return {
            'id': id,
            'info': trade,
            'timestamp': timestamp,
            'datetime': self.iso8601(timestamp),
            'symbol': symbol,
            'type': None,
            'order': None,
            'side': side,
            'takerOrMaker': None,
            'price': price,
            'amount': amount,
            'cost': cost,
            'fee': fee,
        }

    def fetch_time(self, params={}):
        response = self.publicGetServerTime(params)
        #
        #     {
        #         "status": 0,
        #         "data": 1523430502977
        #     }
        #
        return self.safe_integer(response, 'data')

    def fetch_trades(self, symbol, since=None, limit=50, params={}):
        self.load_markets()
        market = self.market(symbol)
        request = {
            'symbol': market['id'],
            'limit': limit,
        }
        if since is not None:
            request['timestamp'] = int(since / 1000)
        response = self.marketGetTradesSymbol(self.extend(request, params))
        return self.parse_trades(response['data'], market, since, limit)

    def create_order(self, symbol, type, side, amount, price=None, params={}):
        self.load_markets()
        request = {
            'symbol': self.market_id(symbol),
            'side': side,
            'type': type,
        }
        # for market buy it requires the amount of quote currency to spend
        if (type == 'market') and (side == 'buy'):
            if self.options['createMarketBuyOrderRequiresPrice']:
                if price is None:
                    raise InvalidOrder(self.id + " createOrder() requires the price argument with market buy orders to calculate total order cost(amount to spend), where cost = amount * price. Supply a price argument to createOrder() call if you want the cost to be calculated for you from price and amount, or, alternatively, add .options['createMarketBuyOrderRequiresPrice'] = False to supply the cost in the amount argument(the exchange-specific behaviour)")
                else:
                    request['amount'] = self.cost_to_precision(symbol, amount * price)
            else:
                request['amount'] = self.cost_to_precision(symbol, amount)
        else:
            request['amount'] = self.amount_to_precision(symbol, amount)
        if (type == 'limit') or (type == 'ioc') or (type == 'fok'):
            request['price'] = self.price_to_precision(symbol, price)
        response = self.privatePostOrders(self.extend(request, params))
        return {
            'info': response,
            'id': response['data'],
        }

    def cancel_order(self, id, symbol=None, params={}):
        self.load_markets()
        request = {
            'order_id': id,
        }
        response = self.privatePostOrdersOrderIdSubmitCancel(self.extend(request, params))
        order = self.parse_order(response)
        return self.extend(order, {
            'id': id,
            'status': 'canceled',
        })

    def parse_order_status(self, status):
        statuses = {
            'submitted': 'open',
            'canceled': 'canceled',
            'partial_filled': 'open',
            'partial_canceled': 'canceled',
            'filled': 'closed',
            'pending_cancel': 'canceled',
        }
        return self.safe_string(statuses, status, status)

    def parse_order(self, order, market=None):
        #
        #     {
        #         "id": "string",
        #         "symbol": "string",
        #         "type": "limit",
        #         "side": "buy",
        #         "price": "string",
        #         "amount": "string",
        #         "state": "submitted",
        #         "executed_value": "string",
        #         "fill_fees": "string",
        #         "filled_amount": "string",
        #         "created_at": 0,
        #         "source": "web"
        #     }
        #
        id = self.safe_string(order, 'id')
        side = self.safe_string(order, 'side')
        status = self.parse_order_status(self.safe_string(order, 'state'))
        symbol = None
        if market is None:
            marketId = self.safe_string(order, 'symbol')
            if marketId in self.markets_by_id:
                market = self.markets_by_id[marketId]
        orderType = self.safe_string(order, 'type')
        timestamp = self.safe_integer(order, 'created_at')
        amount = self.safe_float(order, 'amount')
        filled = self.safe_float(order, 'filled_amount')
        remaining = None
        price = self.safe_float(order, 'price')
        cost = self.safe_float(order, 'executed_value')
        if filled is not None:
            if amount is not None:
                remaining = amount - filled
            if cost is None:
                if price is not None:
                    cost = price * filled
            elif (cost > 0) and (filled > 0):
                price = cost / filled
        feeCurrency = None
        feeCost = None
        feeRebate = self.safe_float(order, 'fees_income')
        if (feeRebate is not None) and (feeRebate > 0):
            if market is not None:
                symbol = market['symbol']
                feeCurrency = market['quote'] if (side == 'buy') else market['base']
            feeCost = -feeRebate
        else:
            feeCost = self.safe_float(order, 'fill_fees')
            if market is not None:
                symbol = market['symbol']
                feeCurrency = market['base'] if (side == 'buy') else market['quote']
        return {
            'info': order,
            'id': id,
            'clientOrderId': None,
            'timestamp': timestamp,
            'datetime': self.iso8601(timestamp),
            'lastTradeTimestamp': None,
            'symbol': symbol,
            'type': orderType,
            'side': side,
            'price': price,
            'cost': cost,
            'amount': amount,
            'remaining': remaining,
            'filled': filled,
            'average': None,
            'status': status,
            'fee': {
                'cost': feeCost,
                'currency': feeCurrency,
            },
            'trades': None,
        }

    def fetch_order(self, id, symbol=None, params={}):
        self.load_markets()
        request = {
            'order_id': id,
        }
        response = self.privateGetOrdersOrderId(self.extend(request, params))
        return self.parse_order(response['data'])

    def fetch_open_orders(self, symbol=None, since=None, limit=None, params={}):
        request = {'states': 'submitted,partial_filled'}
        return self.fetch_orders(symbol, since, limit, self.extend(request, params))

    def fetch_closed_orders(self, symbol=None, since=None, limit=None, params={}):
        request = {'states': 'partial_canceled,filled'}
        return self.fetch_orders(symbol, since, limit, self.extend(request, params))

    def fetch_orders(self, symbol=None, since=None, limit=None, params={}):
        if symbol is None:
            raise ArgumentsRequired(self.id + ' fetchOrders() requires a `symbol` argument')
        self.load_markets()
        market = self.market(symbol)
        request = {
            'symbol': market['id'],
            'states': 'submitted,partial_filled,partial_canceled,filled,canceled',
        }
        if limit is not None:
            request['limit'] = limit
        response = self.privateGetOrders(self.extend(request, params))
        return self.parse_orders(response['data'], market, since, limit)

    def parse_ohlcv(self, ohlcv, market=None):
        return [
            self.safe_timestamp(ohlcv, 'id'),
            self.safe_float(ohlcv, 'open'),
            self.safe_float(ohlcv, 'high'),
            self.safe_float(ohlcv, 'low'),
            self.safe_float(ohlcv, 'close'),
            self.safe_float(ohlcv, 'base_vol'),
        ]

    def fetch_ohlcv(self, symbol, timeframe='1m', since=None, limit=None, params={}):
        self.load_markets()
        market = self.market(symbol)
        if limit is None:
            limit = 20  # default is 20
        request = {
            'symbol': market['id'],
            'timeframe': self.timeframes[timeframe],
            'limit': limit,
        }
        if since is not None:
            sinceInSeconds = int(since / 1000)
            timerange = limit * self.parse_timeframe(timeframe)
            request['before'] = self.sum(sinceInSeconds, timerange) - 1
        response = self.marketGetCandlesTimeframeSymbol(self.extend(request, params))
        data = self.safe_value(response, 'data', [])
<<<<<<< HEAD
        return self.parse_ohlcvs(data, market)
=======
        return self.parse_ohlcvs(data, market, timeframe, since, limit)
>>>>>>> e73c37f7

    def nonce(self):
        return self.milliseconds()

    def sign(self, path, api='public', method='GET', params={}, headers=None, body=None):
        request = '/'
        openAPI = (api == 'openapi')
        privateAPI = (api == 'private')
        request += (api + '/') if openAPI else ''
        request += self.version + '/'
        request += '' if (privateAPI or openAPI) else (api + '/')
        request += self.implode_params(path, params)
        query = self.omit(params, self.extract_params(path))
        url = self.implode_params(self.urls['api'][api], {
            'hostname': self.hostname,
        })
        url += request
        if privateAPI:
            self.check_required_credentials()
            timestamp = str(self.nonce())
            query = self.keysort(query)
            if method == 'GET':
                if query:
                    url += '?' + self.rawencode(query)
            # HTTP_METHOD + HTTP_REQUEST_URI + TIMESTAMP + POST_BODY
            auth = method + url + timestamp
            if method == 'POST':
                if query:
                    body = self.json(query)
                    auth += self.urlencode(query)
            payload = base64.b64encode(self.encode(auth))
            signature = self.hmac(payload, self.encode(self.secret), hashlib.sha1, 'binary')
            signature = self.decode(base64.b64encode(signature))
            headers = {
                'FC-ACCESS-KEY': self.apiKey,
                'FC-ACCESS-SIGNATURE': signature,
                'FC-ACCESS-TIMESTAMP': timestamp,
                'Content-Type': 'application/json',
            }
        else:
            if query:
                url += '?' + self.urlencode(query)
        return {'url': url, 'method': method, 'body': body, 'headers': headers}

    def handle_errors(self, code, reason, url, method, headers, body, response, requestHeaders, requestBody):
        if response is None:
            return  # fallback to default error handler
        status = self.safe_string(response, 'status')
        if status != '0' and status != 'ok':
            feedback = self.id + ' ' + body
            self.throw_exactly_matched_exception(self.exceptions, status, feedback)
            raise ExchangeError(feedback)<|MERGE_RESOLUTION|>--- conflicted
+++ resolved
@@ -643,11 +643,7 @@
             request['before'] = self.sum(sinceInSeconds, timerange) - 1
         response = self.marketGetCandlesTimeframeSymbol(self.extend(request, params))
         data = self.safe_value(response, 'data', [])
-<<<<<<< HEAD
-        return self.parse_ohlcvs(data, market)
-=======
         return self.parse_ohlcvs(data, market, timeframe, since, limit)
->>>>>>> e73c37f7
 
     def nonce(self):
         return self.milliseconds()
