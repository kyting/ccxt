# -*- coding: utf-8 -*-

"""
MIT License

Copyright (c) 2017 Igor Kroitor

Permission is hereby granted, free of charge, to any person obtaining a copy
of this software and associated documentation files (the "Software"), to deal
in the Software without restriction, including without limitation the rights
to use, copy, modify, merge, publish, distribute, sublicense, and/or sell
copies of the Software, and to permit persons to whom the Software is
furnished to do so, subject to the following conditions:

The above copyright notice and this permission notice shall be included in all
copies or substantial portions of the Software.

THE SOFTWARE IS PROVIDED "AS IS", WITHOUT WARRANTY OF ANY KIND, EXPRESS OR
IMPLIED, INCLUDING BUT NOT LIMITED TO THE WARRANTIES OF MERCHANTABILITY,
FITNESS FOR A PARTICULAR PURPOSE AND NONINFRINGEMENT. IN NO EVENT SHALL THE
AUTHORS OR COPYRIGHT HOLDERS BE LIABLE FOR ANY CLAIM, DAMAGES OR OTHER
LIABILITY, WHETHER IN AN ACTION OF CONTRACT, TORT OR OTHERWISE, ARISING FROM,
OUT OF OR IN CONNECTION WITH THE SOFTWARE OR THE USE OR OTHER DEALINGS IN THE
SOFTWARE.
"""

# -----------------------------------------------------------------------------

__all__ = [
    'BaseError',
    'ExchangeError',
    'NotSupported',
    'AuthenticationError',
    'InsufficientFunds',
    'InvalidOrder',
    'OrderNotFound',
    'OrderNotCached',
    'NetworkError',
    'DDoSProtection',
    'RequestTimeout',
    'ExchangeNotAvailable',
    'InvalidNonce',
    'InvalidAddress'
]

# -----------------------------------------------------------------------------


class BaseError(Exception):
    """Base class for all exceptions"""
    pass


class ExchangeError(BaseError):
    """"Raised when an exchange server replies with an error in JSON"""
    pass


class NotSupported(ExchangeError):
    """Raised if the endpoint is not offered/not yet supported by the exchange API"""
    pass


class AuthenticationError(ExchangeError):
    """Raised when API credentials are required but missing or wrong"""
    pass


class InsufficientFunds(ExchangeError):
    """Raised when you don't have enough currency on your account balance to place an order"""
    pass


class InvalidOrder(ExchangeError):
    """"Base class for all exceptions related to the unified order API"""
    pass


class InvalidAddress(ExchangeError):
    """Raised if an exchange sends an invalid address in fetchDepositAddress or createDepositAddress"""
    pass


class OrderNotFound(InvalidOrder):
    """Raised when you are trying to fetch or cancel a non-existent order"""
    pass


class OrderNotCached(InvalidOrder):
    """Raised when the order is not found in local cache (where applicable)"""
    pass


class CancelPending(InvalidOrder):
    """Raised when an order that is already pending cancel is being canceled again"""
    pass


class NetworkError(BaseError):
    """Base class for all errors related to networking"""
    pass


class DDoSProtection(NetworkError):
    """Raised whenever DDoS protection restrictions are enforced per user or region/location"""
    pass


class RequestTimeout(NetworkError):
    """Raised when the exchange fails to reply in .timeout time"""
    pass


class ExchangeNotAvailable(NetworkError):
    """Raised if a reply from an exchange contains keywords related to maintenance or downtime"""
    pass


class InvalidNonce(NetworkError):
    """Raised in case of a wrong or conflicting nonce number in private requests"""
    pass


<<<<<<< HEAD
=======
class InvalidAddress(ExchangeError):
    """Raised on invalid funding address"""
    pass

>>>>>>> b616f596
# =============================================================================<|MERGE_RESOLUTION|>--- conflicted
+++ resolved
@@ -121,11 +121,8 @@
     pass
 
 
-<<<<<<< HEAD
-=======
 class InvalidAddress(ExchangeError):
     """Raised on invalid funding address"""
     pass
 
->>>>>>> b616f596
 # =============================================================================