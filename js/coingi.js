'use strict';

//  ---------------------------------------------------------------------------

const Exchange = require ('./base/Exchange');
const { ExchangeError } = require ('./base/errors');

//  ---------------------------------------------------------------------------

module.exports = class coingi extends Exchange {
    describe () {
        return this.deepExtend (super.describe (), {
            'id': 'coingi',
            'name': 'Coingi',
            'rateLimit': 1000,
            'countries': [ 'PA', 'BG', 'CN', 'US' ], // Panama, Bulgaria, China, US
            'has': {
                'CORS': false,
                'fetchTickers': true,
            },
            'urls': {
                'logo': 'https://user-images.githubusercontent.com/1294454/28619707-5c9232a8-7212-11e7-86d6-98fe5d15cc6e.jpg',
                'api': {
                    'www': 'https://coingi.com',
                    'current': 'https://api.coingi.com',
                    'user': 'https://api.coingi.com',
                },
                'www': 'https://coingi.com',
                'doc': 'http://docs.coingi.apiary.io/',
            },
            'api': {
                'www': {
                    'get': [
                        '',
                    ],
                },
                'current': {
                    'get': [
                        'order-book/{pair}/{askCount}/{bidCount}/{depth}',
                        'transactions/{pair}/{maxCount}',
                        '24hour-rolling-aggregation',
                    ],
                },
                'user': {
                    'post': [
                        'balance',
                        'add-order',
                        'cancel-order',
                        'orders',
                        'transactions',
                        'create-crypto-withdrawal',
                    ],
                },
            },
            'fees': {
                'trading': {
                    'tierBased': false,
                    'percentage': true,
                    'taker': 0.2 / 100,
                    'maker': 0.2 / 100,
                },
                'funding': {
                    'tierBased': false,
                    'percentage': false,
                    'withdraw': {
                        'BTC': 0.001,
                        'LTC': 0.01,
                        'DOGE': 2,
                        'PPC': 0.02,
                        'VTC': 0.2,
                        'NMC': 2,
                        'DASH': 0.002,
                        'USD': 10,
                        'EUR': 10,
                    },
                    'deposit': {
                        'BTC': 0,
                        'LTC': 0,
                        'DOGE': 0,
                        'PPC': 0,
                        'VTC': 0,
                        'NMC': 0,
                        'DASH': 0,
                        'USD': 5,
                        'EUR': 1,
                    },
                },
            },
            'orderbookKeys': {
                'price': 'price',
                'amount': 'baseAmount',
            },
        });
    }

    async fetchMarkets () {
        let response = undefined;
        try {
            this.parseJsonResponse = false;
            response = await this.wwwGet ();
            this.parseJsonResponse = true;
        } catch (e) {
            this.parseJsonResponse = true;
            throw e;
        }
        let parts = response.split ('do=currencyPairSelector-selectCurrencyPair" class="active">');
        let currencyParts = parts[1].split ('<div class="currency-pair-label">');
        let result = [];
        for (let i = 1; i < currencyParts.length; i++) {
            let currencyPart = currencyParts[i];
            let idParts = currencyPart.split ('</div>');
            let id = idParts[0];
            let symbol = id;
            id = id.replace ('/', '-');
            id = id.toLowerCase ();
            let [ base, quote ] = symbol.split ('/');
            let precision = {
                'amount': 8,
                'price': 8,
            };
            let lot = Math.pow (10, -precision['amount']);
            result.push ({
                'id': id,
                'symbol': symbol,
                'base': base,
                'quote': quote,
                'info': id,
                'lot': lot,
                'active': true,
                'precision': precision,
                'limits': {
                    'amount': {
                        'min': lot,
                        'max': Math.pow (10, precision['amount']),
                    },
                    'price': {
                        'min': Math.pow (10, -precision['price']),
                        'max': undefined,
                    },
                    'cost': {
                        'min': 0,
                        'max': undefined,
                    },
                },
            });
        }
        return result;
    }

    async fetchBalance (params = {}) {
        await this.loadMarkets ();
        let lowercaseCurrencies = [];
        let currencies = Object.keys (this.currencies);
        for (let i = 0; i < currencies.length; i++) {
            let currency = currencies[i];
            lowercaseCurrencies.push (currency.toLowerCase ());
        }
        let balances = await this.userPostBalance ({
            'currencies': lowercaseCurrencies.join (','),
        });
        let result = { 'info': balances };
        for (let b = 0; b < balances.length; b++) {
            let balance = balances[b];
            let currency = balance['currency']['name'];
            currency = currency.toUpperCase ();
            let account = {
                'free': balance['available'],
                'used': balance['blocked'] + balance['inOrders'] + balance['withdrawing'],
                'total': 0.0,
            };
            account['total'] = this.sum (account['free'], account['used']);
            result[currency] = account;
        }
        return this.parseBalance (result);
    }

<<<<<<< HEAD
    async performOrderBookRequest (symbol, limit = 512, params = {}) {
        await this.loadMarkets ();
        let market = this.market (symbol);
=======
    async performOrderBookRequest (market, limit = 512, params = {}) {
>>>>>>> bc2d492e
        let orderbook = await this.currentGetOrderBookPairAskCountBidCountDepth (this.extend ({
            'pair': market['id'],
            'depth': 32, // maximum number of depth range steps 1-32
            'askCount': limit, // maximum returned number of asks 1-512
            'bidCount': limit, // maximum returned number of bids 1-512
        }, params));
        return orderbook;
<<<<<<< HEAD
    }

    orderBookExchangeKeys () {
        return {
            'price': 'price',
            'amount': 'baseAmount',
        };
=======
>>>>>>> bc2d492e
    }

    parseTicker (ticker, market = undefined) {
        let timestamp = this.milliseconds ();
        let symbol = undefined;
        if (market)
            symbol = market['symbol'];
        return {
            'symbol': symbol,
            'timestamp': timestamp,
            'datetime': this.iso8601 (timestamp),
            'high': ticker['high'],
            'low': ticker['low'],
            'bid': ticker['highestBid'],
            'ask': ticker['lowestAsk'],
            'vwap': undefined,
            'open': undefined,
            'close': undefined,
            'first': undefined,
            'last': undefined,
            'change': undefined,
            'percentage': undefined,
            'average': undefined,
            'baseVolume': ticker['baseVolume'],
            'quoteVolume': ticker['counterVolume'],
            'info': ticker,
        };
    }

    async fetchTickers (symbols = undefined, params = {}) {
        await this.loadMarkets ();
        let response = await this.currentGet24hourRollingAggregation (params);
        let result = {};
        for (let t = 0; t < response.length; t++) {
            let ticker = response[t];
            let base = ticker['currencyPair']['base'].toUpperCase ();
            let quote = ticker['currencyPair']['counter'].toUpperCase ();
            let symbol = base + '/' + quote;
            let market = undefined;
            if (symbol in this.markets) {
                market = this.markets[symbol];
            }
            result[symbol] = this.parseTicker (ticker, market);
        }
        return result;
    }

    async fetchTicker (symbol, params = {}) {
        await this.loadMarkets ();
        let tickers = await this.fetchTickers (undefined, params);
        if (symbol in tickers)
            return tickers[symbol];
        throw new ExchangeError (this.id + ' return did not contain ' + symbol);
    }

    parseTrade (trade, market = undefined) {
        if (!market)
            market = this.markets_by_id[trade['currencyPair']];
        return {
            'id': trade['id'],
            'info': trade,
            'timestamp': trade['timestamp'],
            'datetime': this.iso8601 (trade['timestamp']),
            'symbol': market['symbol'],
            'type': undefined,
            'side': undefined, // type
            'price': trade['price'],
            'amount': trade['amount'],
        };
    }

    async fetchTrades (symbol, since = undefined, limit = undefined, params = {}) {
        await this.loadMarkets ();
        let market = this.market (symbol);
        let response = await this.currentGetTransactionsPairMaxCount (this.extend ({
            'pair': market['id'],
            'maxCount': 128,
        }, params));
        return this.parseTrades (response, market, since, limit);
    }

    async createOrder (symbol, type, side, amount, price = undefined, params = {}) {
        await this.loadMarkets ();
        let order = {
            'currencyPair': this.marketId (symbol),
            'volume': amount,
            'price': price,
            'orderType': (side === 'buy') ? 0 : 1,
        };
        let response = await this.userPostAddOrder (this.extend (order, params));
        return {
            'info': response,
            'id': response['result'],
        };
    }

    async cancelOrder (id, symbol = undefined, params = {}) {
        await this.loadMarkets ();
        return await this.userPostCancelOrder ({ 'orderId': id });
    }

    sign (path, api = 'current', method = 'GET', params = {}, headers = undefined, body = undefined) {
        let url = this.urls['api'][api];
        if (api !== 'www') {
            url += '/' + api + '/' + this.implodeParams (path, params);
        }
        let query = this.omit (params, this.extractParams (path));
        if (api === 'current') {
            if (Object.keys (query).length)
                url += '?' + this.urlencode (query);
        } else if (api === 'user') {
            this.checkRequiredCredentials ();
            let nonce = this.nonce ();
            let request = this.extend ({
                'token': this.apiKey,
                'nonce': nonce,
            }, query);
            let auth = nonce.toString () + '$' + this.apiKey;
            request['signature'] = this.hmac (this.encode (auth), this.encode (this.secret));
            body = this.json (request);
            headers = {
                'Content-Type': 'application/json',
            };
        }
        return { 'url': url, 'method': method, 'body': body, 'headers': headers };
    }

    async request (path, api = 'current', method = 'GET', params = {}, headers = undefined, body = undefined) {
        let response = await this.fetch2 (path, api, method, params, headers, body);
        if (typeof response !== 'string') {
            if ('errors' in response)
                throw new ExchangeError (this.id + ' ' + this.json (response));
        }
        return response;
    }
};<|MERGE_RESOLUTION|>--- conflicted
+++ resolved
@@ -174,13 +174,7 @@
         return this.parseBalance (result);
     }
 
-<<<<<<< HEAD
-    async performOrderBookRequest (symbol, limit = 512, params = {}) {
-        await this.loadMarkets ();
-        let market = this.market (symbol);
-=======
     async performOrderBookRequest (market, limit = 512, params = {}) {
->>>>>>> bc2d492e
         let orderbook = await this.currentGetOrderBookPairAskCountBidCountDepth (this.extend ({
             'pair': market['id'],
             'depth': 32, // maximum number of depth range steps 1-32
@@ -188,16 +182,6 @@
             'bidCount': limit, // maximum returned number of bids 1-512
         }, params));
         return orderbook;
-<<<<<<< HEAD
-    }
-
-    orderBookExchangeKeys () {
-        return {
-            'price': 'price',
-            'amount': 'baseAmount',
-        };
-=======
->>>>>>> bc2d492e
     }
 
     parseTicker (ticker, market = undefined) {
