--- conflicted
+++ resolved
@@ -841,11 +841,6 @@
             'cost': this.safeFloat (order, 'cumFee'),
             'currency': this.safeString (order, 'feeAsset'),
         };
-<<<<<<< HEAD
-=======
-        const average = this.safeFloat (order, 'avgPrice');
-        const clientOrderId = id;
->>>>>>> 9db640f2
         return {
             'info': order,
             'id': id,
