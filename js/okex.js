--- conflicted
+++ resolved
@@ -72,26 +72,6 @@
         };
     }
 
-<<<<<<< HEAD
-    async fetchMarkets (params = {}) {
-        let markets = await super.fetchMarkets (params);
-        // TODO: they have a new fee schedule as of Feb 7
-        // the new fees are progressive and depend on 30-day traded volume
-        // the following is the worst case
-        for (let i = 0; i < markets.length; i++) {
-            if (markets[i]['spot']) {
-                markets[i]['maker'] = 0.0010;
-                markets[i]['taker'] = 0.0015;
-            } else {
-                markets[i]['maker'] = 0.0002;
-                markets[i]['taker'] = 0.0003;
-            }
-        }
-        return markets;
-    }
-
-=======
->>>>>>> 7555ab18
     async fetchTickersFromApi (symbols = undefined, params = {}) {
         await this.loadMarkets ();
         let request = {};
