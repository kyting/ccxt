"use strict";

/*  ------------------------------------------------------------------------ */

const functions = require ('./functions')
    , Market    = require ('./Market')

const {
    isNode
    , keys
    , values
    , deepExtend
    , extend
    , flatten
    , unique
    , indexBy
    , sortBy
    , groupBy
    , aggregate
    , uuid
    , unCamelCase
    , precisionFromString
    , throttle
    , capitalize
    , now
    , sleep
    , timeout
    , TimedOut
    , buildOHLCVC
    , decimalToPrecision } = functions

const {
    ExchangeError
    , InvalidAddress
    , NotSupported
    , AuthenticationError
    , DDoSProtection
    , RequestTimeout
    , ExchangeNotAvailable } = require ('./errors')

const { TRUNCATE, ROUND, DECIMAL_PLACES } = functions.precisionConstants

const defaultFetch = typeof (fetch) === "undefined" ? require ('fetch-ponyfill') ().fetch : fetch

// ----------------------------------------------------------------------------
// web3 / 0x imports

let Web3 = undefined
    , ethAbi = undefined
    , ethUtil = undefined
    , BigNumber = undefined

try {
    Web3      = require ('web3') // eslint-disable-line global-require
    ethAbi    = require ('ethereumjs-abi') // eslint-disable-line global-require
    ethUtil   = require ('ethereumjs-util') // eslint-disable-line global-require
    BigNumber = require ('bignumber.js') // eslint-disable-line global-require
    // we prefer bignumber.js over BN.js
    // BN        = require ('bn.js') // eslint-disable-line global-require
} catch (e) {
}

const journal = undefined // isNode && require ('./journal') // stub until we get a better solution for Webpack and React

/*  ------------------------------------------------------------------------ */

module.exports = class Exchange {

    getMarket (symbol) {

        if (!this.marketClasses)
            this.marketClasses = {}

        let marketClass = this.marketClasses[symbol]

        if (marketClass)
            return marketClass

        marketClass = new Market (this, symbol)
        this.marketClasses[symbol] = marketClass // only one Market instance per market
        return marketClass
    }

    describe () {
        return {
            'id': undefined,
            'name': undefined,
            'countries': undefined,
            'enableRateLimit': false,
            'rateLimit': 2000, // milliseconds = seconds * 1000
            'certified': false,
            'has': {
                'CORS': false,
                'publicAPI': true,
                'privateAPI': true,
                'cancelOrder': true,
                'cancelOrders': false,
                'createDepositAddress': false,
                'createOrder': true,
                'createMarketOrder': true,
                'createLimitOrder': true,
                'deposit': false,
                'editOrder': 'emulated',
                'fetchBalance': true,
                'fetchBidsAsks': false,
                'fetchClosedOrders': false,
                'fetchCurrencies': false,
                'fetchDepositAddress': false,
                'fetchDeposits': false,
                'fetchFundingFees': false,
                'fetchL2OrderBook': true,
                'fetchMarkets': true,
                'fetchMyTrades': false,
                'fetchOHLCV': 'emulated',
                'fetchOpenOrders': false,
                'fetchOrder': false,
                'fetchOrderBook': true,
                'fetchOrderBooks': false,
                'fetchOrders': false,
                'fetchTicker': true,
                'fetchTickers': false,
                'fetchTrades': true,
                'fetchTradingFees': false,
                'fetchTradingLimits': false,
                'fetchTransactions': false,
                'fetchWithdrawals': false,
                'withdraw': false,
            },
            'urls': {
                'logo': undefined,
                'api': undefined,
                'www': undefined,
                'doc': undefined,
                'fees': undefined,
            },
            'api': undefined,
            'requiredCredentials': {
                'apiKey':     true,
                'secret':     true,
                'uid':        false,
                'login':      false,
                'password':   false,
                'twofa':      false, // 2-factor authentication (one-time password key)
                'privateKey': false, // a "0x"-prefixed hexstring private key for a wallet
                'walletAddress': false, // the wallet address "0x"-prefixed hexstring
            },
            'markets': undefined, // to be filled manually or by fetchMarkets
            'currencies': {}, // to be filled manually or by fetchMarkets
            'timeframes': undefined, // redefine if the exchange has.fetchOHLCV
            'fees': {
                'trading': {
                    'tierBased': undefined,
                    'percentage': undefined,
                    'taker': undefined,
                    'maker': undefined,
                },
                'funding': {
                    'tierBased': undefined,
                    'percentage': undefined,
                    'withdraw': {},
                    'deposit': {},
                },
            },
            'parseJsonResponse': true, // whether a reply is required to be in JSON or not
            'skipJsonOnStatusCodes': [], // array of http status codes which override requirement for JSON response
            'exceptions': undefined,
            'httpExceptions': {
                '422': ExchangeError,
                '418': DDoSProtection,
                '429': DDoSProtection,
                '404': ExchangeNotAvailable,
                '409': ExchangeNotAvailable,
                '500': ExchangeNotAvailable,
                '501': ExchangeNotAvailable,
                '502': ExchangeNotAvailable,
                '520': ExchangeNotAvailable,
                '521': ExchangeNotAvailable,
                '522': ExchangeNotAvailable,
                '525': ExchangeNotAvailable,
                '400': ExchangeNotAvailable,
                '403': ExchangeNotAvailable,
                '405': ExchangeNotAvailable,
                '503': ExchangeNotAvailable,
                '530': ExchangeNotAvailable,
                '408': RequestTimeout,
                '504': RequestTimeout,
                '401': AuthenticationError,
                '511': AuthenticationError,
            },
            // some exchanges report only 'free' on `fetchBlance` call (i.e. report no 'used' funds)
            // in this case ccxt will try to infer 'used' funds from open order cache, which might be stale
            // still, some exchanges report number of open orders together with balance
            // if you set the following flag to 'true' ccxt will leave 'used' funds undefined in case of discrepancy
            'dontGetUsedBalanceFromStaleCache': false,
            'commonCurrencies': { // gets extended/overwritten in subclasses
                'XBT': 'BTC',
                'BCC': 'BCH',
                'DRK': 'DASH',
            },
            'precisionMode': DECIMAL_PLACES,
        } // return
    } // describe ()

    constructor (userConfig = {}) {

        Object.assign (this, functions, { encode: string => string, decode: string => string })

        // if (isNode) {
        //     this.nodeVersion = process.version.match (/\d+\.\d+\.\d+/)[0]
        //     this.userAgent = {
        //         'User-Agent': 'ccxt/' + Exchange.ccxtVersion +
        //             ' (+https://github.com/ccxt/ccxt)' +
        //             ' Node.js/' + this.nodeVersion + ' (JavaScript)'
        //     }
        // }

        this.options = {} // exchange-specific options, if any
        this.fetchOptions = {} // fetch implementation options (JS only)

        this.userAgents = {
            'chrome': 'Mozilla/5.0 (Windows NT 10.0; Win64; x64) AppleWebKit/537.36 (KHTML, like Gecko) Chrome/62.0.3202.94 Safari/537.36',
            'chrome39': 'Mozilla/5.0 (Windows NT 6.1; WOW64) AppleWebKit/537.36 (KHTML, like Gecko) Chrome/39.0.2171.71 Safari/537.36',
        }

        this.headers = {}

        // prepended to URL, like https://proxy.com/https://exchange.com/api...
        this.proxy = ''
        this.origin = '*' // CORS origin

        this.iso8601 = (timestamp) => {
            const _timestampNumber = parseInt (timestamp, 10);

            // undefined, null and lots of nasty non-numeric values yield NaN
            if (isNaN (_timestampNumber) || _timestampNumber < 0) {
                return undefined;
            }

            // last line of defence
            try {
                return new Date (_timestampNumber).toISOString ();
            } catch (e) {
                return undefined;
            }
        }

        this.parse8601 = (x) => {
            if (typeof x !== 'string' || !x) {
                return undefined;
            }

            if (x.match (/^[0-9]+$/)) {
                // a valid number in a string, not a date.
                return undefined;
            }

            if (x.indexOf ('-') < 0 || x.indexOf (':') < 0) { // no date can be without a dash and a colon
                return undefined;
            }

            // last line of defence
            try {
                const candidate = Date.parse (((x.indexOf ('+') >= 0) || (x.slice (-1) === 'Z')) ? x : (x + 'Z').replace (/\s(\d\d):/, 'T$1:'));
                if (isNaN (candidate)) {
                    return undefined;
                }
                return candidate;
            } catch (e) {
                return undefined;
            }
        }

        this.parseDate = (x) => {
            if (typeof x !== 'string' || !x) {
                return undefined;
            }

            if (x.indexOf ('GMT') >= 0) {
                try {
                    return Date.parse (x);
                } catch (e) {
                    return undefined;
                }
            }

            return this.parse8601 (x);
        }

        this.microseconds     = () => now () * 1000 // TODO: utilize performance.now for that purpose
        this.seconds          = () => Math.floor (now () / 1000)

        this.minFundingAddressLength = 1 // used in checkAddress
        this.substituteCommonCurrencyCodes = true  // reserved

        // do not delete this line, it is needed for users to be able to define their own fetchImplementation
        this.fetchImplementation = defaultFetch

        this.timeout       = 10000 // milliseconds
        this.verbose       = false
        this.debug         = false
        this.journal       = 'debug.json'
        this.userAgent     = undefined
        this.twofa         = false // two-factor authentication (2FA)

        this.apiKey        = undefined
        this.secret        = undefined
        this.uid           = undefined
        this.login         = undefined
        this.password      = undefined
        this.privateKey    = undefined // a "0x"-prefixed hexstring private key for a wallet
        this.walletAddress = undefined // a wallet address "0x"-prefixed hexstring

        this.balance     = {}
        this.orderbooks  = {}
        this.tickers     = {}
        this.orders      = {}
        this.trades      = {}
        this.transactions = {}

        this.enableLastJsonResponse = true
        this.enableLastHttpResponse = true
        this.enableLastResponseHeaders = true
        this.last_http_response    = undefined
        this.last_json_response    = undefined
        this.last_response_headers = undefined

        this.arrayConcat = (a, b) => a.concat (b)

        const unCamelCaseProperties = (obj = this) => {
            if (obj !== null) {
                for (const k of Object.getOwnPropertyNames (obj)) {
                    this[unCamelCase (k)] = this[k]
                }
                unCamelCaseProperties (Object.getPrototypeOf (obj))
            }
        }
        unCamelCaseProperties ()

        // merge configs
        const config = deepExtend (this.describe (), userConfig)

        // merge to this
        for (const [property, value] of Object.entries (config))
            this[property] = deepExtend (this[property], value)

        // generate old metainfo interface
        for (const k in this.has) {
            this['has' + capitalize (k)] = !!this.has[k] // converts 'emulated' to true
        }

        if (this.api)
            this.defineRestApi (this.api, 'request')

        this.initRestRateLimiter ()

        if (this.markets)
            this.setMarkets (this.markets)

        if (this.debug && journal) {
            journal (() => this.journal, this, Object.keys (this.has))
        }

        if (!this.web3 && Web3) {
            this.web3 = new Web3 (new Web3.providers.HttpProvider ())
        }
    }

    defaults () {
        return { /* override me */ }
    }

    nonce () {
        return this.seconds ()
    }

    milliseconds () {
        return now ()
    }

    encodeURIComponent (...args) {
        return encodeURIComponent (...args)
    }

    checkRequiredCredentials () {
        Object.keys (this.requiredCredentials).forEach ((key) => {
            if (this.requiredCredentials[key] && !this[key])
                throw new AuthenticationError (this.id + ' requires `' + key + '`')
        })
    }

    checkAddress (address) {

        if (address === undefined)
            throw new InvalidAddress (this.id + ' address is undefined')

        // check the address is not the same letter like 'aaaaa' nor too short nor has a space
        if ((unique (address).length === 1) || address.length < this.minFundingAddressLength || address.includes (' '))
            throw new InvalidAddress (this.id + ' address is invalid or has less than ' + this.minFundingAddressLength.toString () + ' characters: "' + this.json (address) + '"')

        return address
    }

    initRestRateLimiter () {

        if (this.rateLimit === undefined)
            throw new Error (this.id + '.rateLimit property is not configured')

        this.tokenBucket = this.extend ({
            refillRate:  1 / this.rateLimit,
            delay:       1,
            capacity:    1,
            defaultCost: 1,
            maxCapacity: 1000,
        }, this.tokenBucket)

        this.throttle = throttle (this.tokenBucket)

        this.executeRestRequest = (url, method = 'GET', headers = undefined, body = undefined) => {

            // fetchImplementation cannot be called on this. in browsers:
            // TypeError Failed to execute 'fetch' on 'Window': Illegal invocation
            const fetchImplementation = this.fetchImplementation

            let promise =
                fetchImplementation (url, this.extend ({ method, headers, body, 'agent': this.agent || null, timeout: this.timeout }, this.fetchOptions))
                    .catch (e => {
                        if (isNode)
                            throw new ExchangeNotAvailable ([ this.id, method, url, e.type, e.message ].join (' '))
                        throw e // rethrow all unknown errors
                    })
                    .then (response => this.handleRestResponse (response, url, method, headers, body))

            return timeout (this.timeout, promise).catch (e => {
                if (e instanceof TimedOut)
                    throw new RequestTimeout (this.id + ' ' + method + ' ' + url + ' request timed out (' + this.timeout + ' ms)')
                throw e
            })
        }
    }

    defineRestApi (api, methodName, options = {}) {

        for (const type of Object.keys (api)) {
            for (const httpMethod of Object.keys (api[type])) {

                let paths = api[type][httpMethod]
                for (let i = 0; i < paths.length; i++) {
                    let path = paths[i].trim ()
                    let splitPath = path.split (/[^a-zA-Z0-9]/)

                    let uppercaseMethod  = httpMethod.toUpperCase ()
                    let lowercaseMethod  = httpMethod.toLowerCase ()
                    let camelcaseMethod  = this.capitalize (lowercaseMethod)
                    let camelcaseSuffix  = splitPath.map (this.capitalize).join ('')
                    let underscoreSuffix = splitPath.map (x => x.trim ().toLowerCase ()).filter (x => x.length > 0).join ('_')

                    let camelcase  = type + camelcaseMethod + this.capitalize (camelcaseSuffix)
                    let underscore = type + '_' + lowercaseMethod + '_' + underscoreSuffix

                    if ('suffixes' in options) {
                        if ('camelcase' in options['suffixes'])
                            camelcase += options['suffixes']['camelcase']
                        if ('underscore' in options.suffixes)
                            underscore += options['suffixes']['underscore']
                    }

                    if ('underscore_suffix' in options)
                        underscore += options.underscoreSuffix;
                    if ('camelcase_suffix' in options)
                        camelcase += options.camelcaseSuffix;

                    let partial = async params => this[methodName] (path, type, uppercaseMethod, params || {})

                    this[camelcase]  = partial
                    this[underscore] = partial
                }
            }
        }
    }

    fetch (url, method = 'GET', headers = undefined, body = undefined) {

        if (isNode && this.userAgent) {
            if (typeof this.userAgent === 'string')
                headers = extend ({ 'User-Agent': this.userAgent }, headers)
            else if ((typeof this.userAgent === 'object') && ('User-Agent' in this.userAgent))
                headers = extend (this.userAgent, headers)
        }

        if (typeof this.proxy === 'function') {

            url = this.proxy (url)
            if (isNode)
                headers = extend ({ 'Origin': this.origin }, headers)

        } else if (typeof this.proxy === 'string') {

            if (this.proxy.length)
                if (isNode)
                    headers = extend ({ 'Origin': this.origin }, headers)

            url = this.proxy + url
        }

        headers = extend (this.headers, headers)

        if (this.verbose)
            console.log ("fetch:\n", this.id, method, url, "\nRequest:\n", headers, "\n", body, "\n")

        return this.executeRestRequest (url, method, headers, body)
    }

    async fetch2 (path, type = 'public', method = 'GET', params = {}, headers = undefined, body = undefined) {

        if (this.enableRateLimit)
            await this.throttle ()

        let request = this.sign (path, type, method, params, headers, body)
        return this.fetch (request.url, request.method, request.headers, request.body)
    }

    request (path, type = 'public', method = 'GET', params = {}, headers = undefined, body = undefined) {
        return this.fetch2 (path, type, method, params, headers, body)
    }

    parseJson (response, responseBody, url, method) {
        try {

            return (responseBody.length > 0) ? JSON.parse (responseBody) : {} // empty object for empty body

        } catch (e) {

            if (this.verbose)
                console.log ('parseJson:\n', this.id, method, url, response.status, 'error', e, "response body:\n'" + responseBody + "'\n")

            let title = undefined
            let match = responseBody.match (/<title>([^<]+)/i)
            if (match)
                title = match[1].trim ();

            let maintenance = responseBody.match (/offline|busy|retry|wait|unavailable|maintain|maintenance|maintenancing/i)
            let ddosProtection = responseBody.match (/cloudflare|incapsula|overload|ddos/i)

            if (e instanceof SyntaxError) {

                let ExceptionClass = ExchangeNotAvailable
                let details = 'not accessible from this location at the moment'
                if (maintenance)
                    details = 'offline, on maintenance or unreachable from this location at the moment'
                // http error codes proxied by cloudflare are not really DDoSProtection errors (mostly)
                if ((response.status < 500) && (ddosProtection)) {
                    ExceptionClass = DDoSProtection
                }
                throw new ExceptionClass ([ this.id, method, url, response.status, title, details ].join (' '))
            }

            throw e
        }
    }

    // a helper for matching error strings exactly vs broadly
    findBroadlyMatchedKey (broad, string) {
        const keys = Object.keys (broad);
        for (let i = 0; i < keys.length; i++) {
            const key = keys[i];
            if (string.indexOf (key) >= 0)
                return key;
        }
        return undefined;
    }

    handleErrors (statusCode, statusText, url, method, responseHeaders, responseBody, json) {
        // override me
    }

    defaultErrorHandler (response, responseBody, url, method) {
        let { status: code, statusText: reason } = response
        if ((code >= 200) && (code <= 299))
            return
        let error = undefined
        let details = responseBody
        let match = responseBody.match (/<title>([^<]+)/i)
        if (match)
            details = match[1].trim ();
        error = this.httpExceptions[code.toString ()] || ExchangeError
        if (error === ExchangeNotAvailable) {
            if (responseBody.match (/cloudflare|incapsula|overload|ddos/i)) {
                error = DDoSProtection
            } else {
                details += ' (possible reasons: ' + [
                    'invalid API keys',
                    'bad or old nonce',
                    'exchange is down or offline',
                    'on maintenance',
                    'DDoS protection',
                    'rate-limiting',
                ].join (', ') + ')'
            }
        }
        throw new error ([ this.id, method, url, code, reason, details ].join (' '))
    }

    parseIfJsonEncodedObject (input) {
        return (this.isJsonEncodedObject (input) ? JSON.parse (input) : input)
    }

    isJsonEncodedObject (object) {
        return ((typeof object === 'string') &&
                (object.length >= 2) &&
                ((object[0] === '{') || (object[0] === '[')))
    }

    getResponseHeaders (response) {
        let result = {}
        response.headers.forEach ((value, key) => {
            key = key.split ('-').map (word => capitalize (word)).join ('-')
            result[key] = value
        })
        return result
    }

    handleRestResponse (response, url, method = 'GET', requestHeaders = undefined, requestBody = undefined) {

        return response.text ().then ((responseBody) => {

            let jsonRequired = this.parseJsonResponse && !this.skipJsonOnStatusCodes.includes (response.status)
            let json = jsonRequired ? this.parseJson (response, responseBody, url, method) : undefined

            let responseHeaders = this.getResponseHeaders (response)

            if (this.enableLastResponseHeaders) {
                this.last_response_headers = responseHeaders
            }

            if (this.enableLastHttpResponse) {
                this.last_http_response = responseBody // FIXME: for those classes that haven't switched to handleErrors yet
            }

            if (this.enableLastJsonResponse) {
                this.last_json_response = json         // FIXME: for those classes that haven't switched to handleErrors yet
            }

            if (this.verbose)
                console.log ("handleRestResponse:\n", this.id, method, url, response.status, response.statusText, "\nResponse:\n", responseHeaders, "\n", responseBody, "\n")

            const args = [ response.status, response.statusText, url, method, responseHeaders, responseBody, json ]
            this.handleErrors (...args)
            this.defaultErrorHandler (response, responseBody, url, method)

            return jsonRequired ? json : responseBody
        })
    }

    setMarkets (markets, currencies = undefined) {
        let values = Object.values (markets).map (market => deepExtend ({
            'limits': this.limits,
            'precision': this.precision,
        }, this.fees['trading'], market))
        this.markets = deepExtend (this.markets, indexBy (values, 'symbol'))
        this.marketsById = indexBy (markets, 'id')
        this.markets_by_id = this.marketsById
        this.symbols = Object.keys (this.markets).sort ()
        this.ids = Object.keys (this.markets_by_id).sort ()
        if (currencies) {
            this.currencies = deepExtend (currencies, this.currencies)
        } else {
            const baseCurrencies =
                values.filter (market => 'base' in market)
                    .map (market => ({
                        id: market.baseId || market.base,
                        numericId: (market.baseNumericId !== undefined) ? market.baseNumericId : undefined,
                        code: market.base,
                        precision: market.precision ? (market.precision.base || market.precision.amount) : 8,
                    }))
            const quoteCurrencies =
                values.filter (market => 'quote' in market)
                    .map (market => ({
                        id: market.quoteId || market.quote,
                        numericId: (market.quoteNumericId !== undefined) ? market.quoteNumericId : undefined,
                        code: market.quote,
                        precision: market.precision ? (market.precision.quote || market.precision.price) : 8,
                    }))
            const allCurrencies = baseCurrencies.concat (quoteCurrencies)
            const groupedCurrencies = groupBy (allCurrencies, 'code')
            const currencies = Object.keys (groupedCurrencies).map (code =>
                groupedCurrencies[code].reduce ((previous, current) =>
                    ((previous.precision > current.precision) ? previous : current), groupedCurrencies[code][0]))
            const sortedCurrencies = sortBy (flatten (currencies), 'code')
            this.currencies = deepExtend (indexBy (sortedCurrencies, 'code'), this.currencies)
        }
        this.currencies_by_id = indexBy (this.currencies, 'id')
        return this.markets
    }

    async loadMarkets (reload = false) {
        if (!reload && this.markets) {
            if (!this.markets_by_id) {
                return this.setMarkets (this.markets)
            }
            return this.markets
        }
        const markets = await this.fetchMarkets ()
        let currencies = undefined
        if (this.has.fetchCurrencies) {
            currencies = await this.fetchCurrencies ()
        }
        return this.setMarkets (markets, currencies)
    }

    fetchBidsAsks (symbols = undefined, params = {}) {
        throw new NotSupported (this.id + ' fetchBidsAsks not supported yet')
    }

    async fetchOHLCVC (symbol, timeframe = '1m', since = undefined, limits = undefined, params = {}) {
        if (!this.has['fetchTrades'])
            throw new NotSupported (this.id + ' fetchOHLCV() not supported yet')
        await this.loadMarkets ()
        let trades = await this.fetchTrades (symbol, since, limits, params)
        let ohlcvc = buildOHLCVC (trades, timeframe, since, limits)
        return ohlcvc
    }

    async fetchOHLCV (symbol, timeframe = '1m', since = undefined, limits = undefined, params = {}) {
        if (!this.has['fetchTrades'])
            throw new NotSupported (this.id + ' fetchOHLCV() not supported yet')
        await this.loadMarkets ()
        let trades = await this.fetchTrades (symbol, since, limits, params)
        let ohlcvc = buildOHLCVC (trades, timeframe, since, limits)
        return ohlcvc.map (c => c.slice (0, -1))
    }

    convertTradingViewToOHLCV (ohlcvs) {
        let result = [];
        for (let i = 0; i < ohlcvs['t'].length; i++) {
            result.push ([
                ohlcvs['t'][i] * 1000,
                ohlcvs['o'][i],
                ohlcvs['h'][i],
                ohlcvs['l'][i],
                ohlcvs['c'][i],
                ohlcvs['v'][i],
            ]);
        }
        return result;
    }

    convertOHLCVToTradingView (ohlcvs) {
        let result = {
            't': [],
            'o': [],
            'h': [],
            'l': [],
            'c': [],
            'v': [],
        };
        for (let i = 0; i < ohlcvs.length; i++) {
            result['t'].push (parseInt (ohlcvs[i][0] / 1000));
            result['o'].push (ohlcvs[i][1]);
            result['h'].push (ohlcvs[i][2]);
            result['l'].push (ohlcvs[i][3]);
            result['c'].push (ohlcvs[i][4]);
            result['v'].push (ohlcvs[i][5]);
        }
        return result;
    }

    fetchTickers (symbols = undefined, params = {}) {
        throw new NotSupported (this.id + ' fetchTickers not supported yet')
    }

    purgeCachedOrders (before) {
        const orders = Object
            .values (this.orders)
            .filter (order =>
                (order.status === 'open') ||
                (order.timestamp >= before))
        this.orders = indexBy (orders, 'id')
        return this.orders
    }

    fetchOrder (id, symbol = undefined, params = {}) {
        throw new NotSupported (this.id + ' fetchOrder not supported yet');
    }

    fetchOrders (symbol = undefined, since = undefined, limit = undefined, params = {}) {
        throw new NotSupported (this.id + ' fetchOrders not supported yet');
    }

    fetchOpenOrders (symbol = undefined, since = undefined, limit = undefined, params = {}) {
        throw new NotSupported (this.id + ' fetchOpenOrders not supported yet');
    }

    fetchClosedOrders (symbol = undefined, since = undefined, limit = undefined, params = {}) {
        throw new NotSupported (this.id + ' fetchClosedOrders not supported yet');
    }

    fetchMyTrades (symbol = undefined, since = undefined, limit = undefined, params = {}) {
        throw new NotSupported (this.id + ' fetchMyTrades not supported yet');
    }

    fetchTransactions (symbol = undefined, since = undefined, limit = undefined, params = {}) {
        throw new NotSupported (this.id + ' fetchTransactions not supported yet');
    }

    fetchDeposits (symbol = undefined, since = undefined, limit = undefined, params = {}) {
        throw new NotSupported (this.id + ' fetchDeposits not supported yet');
    }

    fetchWithdrawals (symbol = undefined, since = undefined, limit = undefined, params = {}) {
        throw new NotSupported (this.id + ' fetchWithdrawals not supported yet');
    }

    fetchCurrencies (params = {}) {
        // markets are returned as a list
        // currencies are returned as a dict
        // this is for historical reasons
        // and may be changed for consistency later
        return new Promise ((resolve, reject) => resolve (this.currencies));
    }

    fetchMarkets () {
        // markets are returned as a list
        // currencies are returned as a dict
        // this is for historical reasons
        // and may be changed for consistency later
        return new Promise ((resolve, reject) => resolve (Object.values (this.markets)))
    }

    async fetchOrderStatus (id, market = undefined) {
        let order = await this.fetchOrder (id, market);
        return order['status'];
    }

    account () {
        return {
            'free': 0.0,
            'used': 0.0,
            'total': 0.0,
        }
    }

    commonCurrencyCode (currency) {
        if (!this.substituteCommonCurrencyCodes)
            return currency
        return this.safeString (this.commonCurrencies, currency, currency)
    }

    currencyId (commonCode) {

        if (this.currencies === undefined) {
            throw new ExchangeError (this.id + ' currencies not loaded')
        }

        if (commonCode in this.currencies) {
            return this.currencies[commonCode]['id'];
        }

        let currencyIds = {}
        let distinct = Object.keys (this.commonCurrencies)
        for (let i = 0; i < distinct.length; i++) {
            let k = distinct[i]
            currencyIds[this.commonCurrencies[k]] = k
        }

        return this.safeString (currencyIds, commonCode, commonCode)
    }

    currency (code) {

        if (this.currencies === undefined)
            throw new ExchangeError (this.id + ' currencies not loaded')

        if ((typeof code === 'string') && (code in this.currencies))
            return this.currencies[code]

        throw new ExchangeError (this.id + ' does not have currency code ' + code)
    }

    findMarket (string) {

        if (this.markets === undefined)
            throw new ExchangeError (this.id + ' markets not loaded')

        if (typeof string === 'string') {

            if (string in this.markets_by_id)
                return this.markets_by_id[string]

            if (string in this.markets)
                return this.markets[string]
        }

        return string
    }

    findSymbol (string, market = undefined) {

        if (market === undefined)
            market = this.findMarket (string)

        if (typeof market === 'object')
            return market['symbol']

        return string
    }

    market (symbol) {

        if (this.markets === undefined)
            throw new ExchangeError (this.id + ' markets not loaded')

        if ((typeof symbol === 'string') && (symbol in this.markets))
            return this.markets[symbol]

        throw new ExchangeError (this.id + ' does not have market symbol ' + symbol)
    }

    marketId (symbol) {
        let market = this.market (symbol)
        return (market !== undefined ? market['id'] : symbol)
    }

    marketIds (symbols) {
        return symbols.map (symbol => this.marketId (symbol));
    }

    symbol (symbol) {
        return this.market (symbol).symbol || symbol
    }

    extractParams (string) {
        let re = /{([\w-]+)}/g
        let matches = []
        let match = re.exec (string)
        while (match) {
            matches.push (match[1])
            match = re.exec (string)
        }
        return matches
    }

    implodeParams (string, params) {
        for (let property in params)
            string = string.replace ('{' + property + '}', params[property])
        return string
    }

    url (path, params = {}) {
        let result = this.implodeParams (path, params);
        let query = this.omit (params, this.extractParams (path))
        if (Object.keys (query).length)
            result += '?' + this.urlencode (query)
        return result
    }

    parseBidAsk (bidask, priceKey = 0, amountKey = 1) {
        let price = parseFloat (bidask[priceKey])
        let amount = parseFloat (bidask[amountKey])
        return [ price, amount ]
    }

    parseBidsAsks (bidasks, priceKey = 0, amountKey = 1) {
        return Object.values (bidasks || []).map (bidask => this.parseBidAsk (bidask, priceKey, amountKey))
    }

    async fetchL2OrderBook (symbol, limit = undefined, params = {}) {
        let orderbook = await this.fetchOrderBook (symbol, limit, params)
        return extend (orderbook, {
            'bids': sortBy (aggregate (orderbook.bids), 0, true),
            'asks': sortBy (aggregate (orderbook.asks), 0),
        })
    }

    parseOrderBook (orderbook, timestamp = undefined, bidsKey = 'bids', asksKey = 'asks', priceKey = 0, amountKey = 1) {
        return {
            'bids': sortBy ((bidsKey in orderbook) ? this.parseBidsAsks (orderbook[bidsKey], priceKey, amountKey) : [], 0, true),
            'asks': sortBy ((asksKey in orderbook) ? this.parseBidsAsks (orderbook[asksKey], priceKey, amountKey) : [], 0),
            'timestamp': timestamp,
            'datetime': this.iso8601 (timestamp),
            'nonce': undefined,
        }
    }

    getCurrencyUsedOnOpenOrders (currency) {
        return Object.values (this.orders).filter (order => (order['status'] === 'open')).reduce ((total, order) => {
            let symbol = order['symbol'];
            let market = this.markets[symbol];
            let remaining = order['remaining']
            if (currency === market['base'] && order['side'] === 'sell') {
                return total + remaining
            } else if (currency === market['quote'] && order['side'] === 'buy') {
                return total + (order['price'] * remaining)
            } else {
                return total
            }
        }, 0)
    }

    parseBalance (balance) {

        const currencies = Object.keys (this.omit (balance, 'info'));

        currencies.forEach ((currency) => {

            if (balance[currency].used === undefined) {
                // exchange reports only 'free' balance -> try to derive 'used' funds from open orders cache

                if (this.dontGetUsedBalanceFromStaleCache && ('open_orders' in balance['info'])) {
                    // liqui exchange reports number of open orders with balance response
                    // use it to validate the cache
                    const exchangeOrdersCount = balance['info']['open_orders'];
                    const cachedOrdersCount = Object.values (this.orders).filter (order => (order['status'] === 'open')).length;
                    if (cachedOrdersCount === exchangeOrdersCount) {
                        balance[currency].used = this.getCurrencyUsedOnOpenOrders (currency)
                        balance[currency].total = (balance[currency].used || 0) + (balance[currency].free || 0)
                    }
                } else {
                    balance[currency].used = this.getCurrencyUsedOnOpenOrders (currency)
                    balance[currency].total = (balance[currency].used || 0) + (balance[currency].free || 0)
                }
            }

            [ 'free', 'used', 'total' ].forEach ((account) => {
                balance[account] = balance[account] || {}
                balance[account][currency] = balance[currency][account]
            })
        })

        return balance
    }

    async fetchPartialBalance (part, params = {}) {
        let balance = await this.fetchBalance (params)
        return balance[part]
    }

    fetchFreeBalance (params = {}) {
        return this.fetchPartialBalance ('free', params)
    }

    fetchUsedBalance (params = {}) {
        return this.fetchPartialBalance ('used', params)
    }

    fetchTotalBalance (params = {}) {
        return this.fetchPartialBalance ('total', params)
    }

    async loadTradingLimits (symbols = undefined, reload = false, params = {}) {
        if (this.has['fetchTradingLimits']) {
            if (reload || !('limitsLoaded' in this.options)) {
                let response = await this.fetchTradingLimits (symbols);
                for (let i = 0; i < symbols.length; i++) {
                    let symbol = symbols[i];
                    this.markets[symbol] = this.deepExtend (this.markets[symbol], response[symbol]);
                }
                this.options['limitsLoaded'] = this.milliseconds ();
            }
        }
        return this.markets;
    }

    filterBySinceLimit (array, since = undefined, limit = undefined) {
        if (since !== undefined && since !== null)
            array = array.filter (entry => entry.timestamp >= since)
        if (limit !== undefined && limit !== null)
            array = array.slice (0, limit)
        return array
    }

    filterByValueSinceLimit (array, field, value = undefined, since = undefined, limit = undefined) {

        const valueIsDefined = value !== undefined && value !== null
        const sinceIsDefined = since !== undefined && since !== null

        // single-pass filter for both symbol and since
        if (valueIsDefined || sinceIsDefined)
            array = Object.values (array).filter (entry =>
                ((valueIsDefined ? (entry[field] === value)   : true) &&
                 (sinceIsDefined ? (entry.timestamp >= since) : true)))

        if (limit !== undefined && limit !== null)
            array = Object.values (array).slice (0, limit)

        return array
    }

    filterBySymbolSinceLimit (array, symbol = undefined, since = undefined, limit = undefined) {
        return this.filterByValueSinceLimit (array, 'symbol', symbol, since, limit)
    }

    filterByCurrencySinceLimit (array, code = undefined, since = undefined, limit = undefined) {
        return this.filterByValueSinceLimit (array, 'currency', code, since, limit)
    }

    filterByArray (objects, key, values = undefined, indexed = true) {

        objects = Object.values (objects)

        // return all of them if no values were passed
        if (values === undefined || values === null)
            return indexed ? indexBy (objects, key) : objects

        let result = []
        for (let i = 0; i < objects.length; i++) {
            if (values.includes (objects[i][key]))
                result.push (objects[i])
        }

        return indexed ? indexBy (result, key) : result
    }

    parseTrades (trades, market = undefined, since = undefined, limit = undefined) {
        let result = Object.values (trades || []).map (trade => this.parseTrade (trade, market))
        result = sortBy (result, 'timestamp')
        let symbol = (market !== undefined) ? market['symbol'] : undefined
        return this.filterBySymbolSinceLimit (result, symbol, since, limit)
    }

    parseTransactions (transactions, currency = undefined, since = undefined, limit = undefined) {
        let result = Object.values (transactions || []).map (transaction => this.parseTransaction (transaction, currency))
        result = this.sortBy (result, 'timestamp');
        let code = (currency !== undefined) ? currency['code'] : undefined;
        return this.filterByCurrencySinceLimit (result, code, since, limit);
    }

    parseOrders (orders, market = undefined, since = undefined, limit = undefined) {
        let result = Object.values (orders).map (order => this.parseOrder (order, market))
        result = sortBy (result, 'timestamp')
        let symbol = (market !== undefined) ? market['symbol'] : undefined
        return this.filterBySymbolSinceLimit (result, symbol, since, limit)
    }

    filterBySymbol (array, symbol = undefined) {
        return ((symbol !== undefined) ? array.filter (entry => entry.symbol === symbol) : array)
    }

    parseOHLCV (ohlcv, market = undefined, timeframe = '1m', since = undefined, limit = undefined) {
        return Array.isArray (ohlcv) ? ohlcv.slice (0, 6) : ohlcv
    }

    parseOHLCVs (ohlcvs, market = undefined, timeframe = '1m', since = undefined, limit = undefined) {
        ohlcvs = Object.values (ohlcvs)
        let result = []
        for (let i = 0; i < ohlcvs.length; i++) {
            if (limit && (result.length >= limit))
                break;
            let ohlcv = this.parseOHLCV (ohlcvs[i], market, timeframe, since, limit)
            if (since && (ohlcv[0] < since))
                continue
            result.push (ohlcv)
        }
        return this.sortBy (result, 0)
    }

    editLimitBuyOrder (id, symbol, ...args) {
        return this.editLimitOrder (id, symbol, 'buy', ...args)
    }

    editLimitSellOrder (id, symbol, ...args) {
        return this.editLimitOrder (id, symbol, 'sell', ...args)
    }

    editLimitOrder (id, symbol, ...args) {
        return this.editOrder (id, symbol, 'limit', ...args)
    }

    async editOrder (id, symbol, ...args) {
        if (!this.enableRateLimit)
            throw new ExchangeError (this.id + ' editOrder() requires enableRateLimit = true')
        await this.cancelOrder (id, symbol);
        return this.createOrder (symbol, ...args)
    }

    createLimitOrder (symbol, ...args) {
        return this.createOrder (symbol, 'limit', ...args)
    }

    createMarketOrder (symbol, ...args) {
        return this.createOrder (symbol, 'market', ...args)
    }

    createLimitBuyOrder (symbol, ...args) {
        return this.createOrder  (symbol, 'limit', 'buy', ...args)
    }

    createLimitSellOrder (symbol, ...args) {
        return this.createOrder (symbol, 'limit', 'sell', ...args)
    }

    createMarketBuyOrder (symbol, amount, params = {}) {
        return this.createOrder (symbol, 'market', 'buy', amount, undefined, params)
    }

    createMarketSellOrder (symbol, amount, params = {}) {
        return this.createOrder (symbol, 'market', 'sell', amount, undefined, params)
    }

<<<<<<< HEAD
    fromWei (amount, unit = 'ether') {
        return (amount === undefined) ? amount : parseFloat (this.web3.utils.fromWei ((new BigNumber (amount)).toFixed (), unit))
    }

    toWei (amount, unit = 'ether') {
        return (amount === undefined) ? amount : (this.web3.utils.toWei (this.numberToString (amount), unit))
    }

=======
>>>>>>> 77cffd12
    costToPrecision (symbol, cost) {
        return decimalToPrecision (cost, ROUND, this.markets[symbol].precision.price, this.precisionMode)
    }

    priceToPrecision (symbol, price) {
        return decimalToPrecision (price, ROUND, this.markets[symbol].precision.price, this.precisionMode)
    }

    amountToPrecision (symbol, amount) {
        return decimalToPrecision (amount, TRUNCATE, this.markets[symbol].precision.amount, this.precisionMode)
    }

    feeToPrecision (symbol, fee) {
        return decimalToPrecision (fee, ROUND, this.markets[symbol].precision.price, this.precisionMode)
    }

    currencyToPrecision (currency, fee) {
        return this.decimalToPrecision (fee, ROUND, this.currencies[currency]['precision'], this.precisionMode);
    }

    calculateFee (symbol, type, side, amount, price, takerOrMaker = 'taker', params = {}) {
        let market = this.markets[symbol]
        let rate = market[takerOrMaker]
        let cost = parseFloat (this.costToPrecision (symbol, amount * price))
        return {
            'type': takerOrMaker,
            'currency': market['quote'],
            'rate': rate,
            'cost': parseFloat (this.feeToPrecision (symbol, rate * cost)),
        }
    }

    mdy (timestamp, infix = '-') {
        infix = infix || ''
        let date = new Date (timestamp)
        let Y = date.getUTCFullYear ().toString ()
        let m = date.getUTCMonth () + 1
        let d = date.getUTCDate ()
        m = m < 10 ? ('0' + m) : m.toString ()
        d = d < 10 ? ('0' + d) : d.toString ()
        return m + infix + d + infix + Y
    }

    ymd (timestamp, infix = '-') {
        infix = infix || ''
        let date = new Date (timestamp)
        let Y = date.getUTCFullYear ().toString ()
        let m = date.getUTCMonth () + 1
        let d = date.getUTCDate ()
        m = m < 10 ? ('0' + m) : m.toString ()
        d = d < 10 ? ('0' + d) : d.toString ()
        return Y + infix + m + infix + d
    }

    ymdhms (timestamp, infix = ' ') {
        let date = new Date (timestamp)
        let Y = date.getUTCFullYear ()
        let m = date.getUTCMonth () + 1
        let d = date.getUTCDate ()
        let H = date.getUTCHours ()
        let M = date.getUTCMinutes ()
        let S = date.getUTCSeconds ()
        m = m < 10 ? ('0' + m) : m
        d = d < 10 ? ('0' + d) : d
        H = H < 10 ? ('0' + H) : H
        M = M < 10 ? ('0' + M) : M
        S = S < 10 ? ('0' + S) : S
        return Y + '-' + m + '-' + d + infix + H + ':' + M + ':' + S
    }

    // ------------------------------------------------------------------------
    // web3 / 0x methods

    checkRequiredDependencies () {
        if (!Web3 || !ethUtil || !ethAbi || !BigNumber) {
            throw new ExchangeError ('The following npm modules are required: ' + [
                'https://github.com/ethereum/web3.js/',
                'https://github.com/ethereumjs/ethereumjs-util/',
                'https://github.com/ethereumjs/ethereumjs-abi',
                'https://github.com/MikeMcl/bignumber.js/',
            ].join (', '));
        }
    }

    ethDecimals (unit = 'ether') {
        const units = {
            'wei': 0,          // 1
            'kwei': 3,         // 1000
            'babbage': 3,      // 1000
            'femtoether': 3,   // 1000
            'mwei': 6,         // 1000000
            'lovelace': 6,     // 1000000
            'picoether': 6,    // 1000000
            'gwei': 9,         // 1000000000
            'shannon': 9,      // 1000000000
            'nanoether': 9,    // 1000000000
            'nano': 9,         // 1000000000
            'szabo': 12,       // 1000000000000
            'microether': 12,  // 1000000000000
            'micro': 12,       // 1000000000000
            'finney': 15,      // 1000000000000000
            'milliether': 15,  // 1000000000000000
            'milli': 15,       // 1000000000000000
            'ether': 18,       // 1000000000000000000
            'kether': 21,      // 1000000000000000000000
            'grand': 21,       // 1000000000000000000000
            'mether': 24,      // 1000000000000000000000000
            'gether': 27,      // 1000000000000000000000000000
            'tether': 30,      // 1000000000000000000000000000000
        }
        return this.safeValue (units, unit)
    }

    ethUnit (decimals = 18) {
        const units = {
            0: 'wei',      // 1000000000000000000
            3: 'kwei',     // 1000000000000000
            6: 'mwei',     // 1000000000000
            9: 'gwei',     // 1000000000
            12: 'szabo',   // 1000000
            15: 'finney',  // 1000
            18: 'ether',   // 1
            21: 'kether',  // 0.001
            24: 'mether',  // 0.000001
            27: 'gether',  // 0.000000001
            30: 'tether',  // 0.000000000001
        }
        return this.safeValue (units, decimals)
    }

    fromWei (amount, unit = 'ether', decimals = 18) {
        if (amount === undefined) {
            return amount
        }
        if (decimals !== 18) {
            amount = new BigNumber (amount).times (new BigNumber (10 ** (18 - decimals))).toFixed ()
        } else {
            amount = new BigNumber (amount).toFixed ()
        }
        return parseFloat (this.web3.utils.fromWei (amount, unit))
    }

    toWei (amount, unit = 'ether', decimals = 18) {
        if (amount === undefined) {
            return amount
        }
        if (decimals !== 18) {
            amount = new BigNumber (this.numberToString (amount)).div (new BigNumber (10 ** (18 - decimals))).toFixed ()
        } else {
            amount = this.numberToString (amount)
        }
        return this.web3.utils.toWei (amount, unit)
    }

    decryptAccountFromJson (json, password) {
        return this.decryptAccount ((typeof json === 'string') ? JSON.parse (json) : json, password)
    }

    decryptAccount (key, password) {
        return this.web3.eth.accounts.decrypt (key, password)
    }

    decryptAccountFromPrivateKey (privateKey) {
        return this.web3.eth.accounts.privateKeyToAccount (privateKey)
    }

    soliditySha3 (array) {
        const values = this.solidityValues (array);
        const types = this.solidityTypes (values);
        return '0x' +  ethAbi.soliditySHA3 (types, values).toString ('hex')
    }

    soliditySha256 (array) {
        const values = this.solidityValues (array);
        const types = this.solidityTypes (values);
        return '0x' +  ethAbi.soliditySHA256 (types, values).toString ('hex')
    }

    solidityTypes (array) {
        return array.map (value => (this.web3.utils.isAddress (value) ? 'address' : 'uint256'))
    }

    solidityValues (array) {
        return array.map (value => (this.web3.utils.isAddress (value) ? value : (new BigNumber (value).toFixed ())))
    }

    getZeroExOrderHash (order) {
        return this.soliditySha3 ([
            order['exchangeContractAddress'], // address
            order['maker'], // address
            order['taker'], // address
            order['makerTokenAddress'], // address
            order['takerTokenAddress'], // address
            order['feeRecipient'], // address
            order['makerTokenAmount'], // uint256
            order['takerTokenAmount'], // uint256
            order['makerFee'], // uint256
            order['takerFee'], // uint256
            order['expirationUnixTimestampSec'], // uint256
            order['salt'], // uint256
        ]);
    }

    signZeroExOrder (order, privateKey) {
        const orderHash = this.getZeroExOrderHash (order);
        const signature = this.signMessage (orderHash, privateKey);
        return this.extend (order, {
            'orderHash': orderHash,
            'ecSignature': signature, // todo fix v if needed
        })
    }

    hashMessage (message) {
        return this.web3.eth.accounts.hashMessage (message)
    }

    // works with Node only
    signHash (hash, privateKey) {
        const signature = ethUtil.ecsign (Buffer.from (hash.slice (-64), 'hex'), Buffer.from (privateKey.slice (-64), 'hex'))
        return {
            v: signature.v, // integer
            r: '0x' + signature.r.toString ('hex'), // '0x'-prefixed hex string
            s: '0x' + signature.s.toString ('hex'), // '0x'-prefixed hex string
        }
    }

    signMessage (message, privateKey) {
        //
        // The following comment is related to MetaMask, we use the upper type of signature prefix:
        //
        // z.ecSignOrderHashAsync ('0xcfdb0a485324ff37699b4c8557f6858f25916fc6fce5993b32fe018aea510b9f',
        //                         '0x731fc101bbe102221c91c31ed0489f1ddfc439a3', {
        //                              prefixType: 'ETH_SIGN',
        //                              shouldAddPrefixBeforeCallingEthSign: true
        //                          }).then ((e, r) => console.log (e,r))
        //
        //     {                            ↓
        //         v: 28,
        //         r: "0xea7a68268b47c48d5d7a4c900e6f9af0015bf70951b3db2f1d835c5d544aaec2",
        //         s: "0x5d1db2a060c955c1fde4c967237b995c2361097405407b33c6046c8aeb3ccbdf"
        //     }
        //
        // --------------------------------------------------------------------
        //
        // z.ecSignOrderHashAsync ('0xcfdb0a485324ff37699b4c8557f6858f25916fc6fce5993b32fe018aea510b9f',
        //                         '0x731fc101bbe102221c91c31ed0489f1ddfc439a3', {
        //                              prefixType: 'NONE',
        //                              shouldAddPrefixBeforeCallingEthSign: true
        //                          }).then ((e, r) => console.log (e,r))
        //
        //     {                            ↓
        //         v: 27,
        //         r: "0xc8c710022c57de4f529d448e9b40517dd9bfb49ff1eb245f5856664b865d14a6",
        //         s: "0x0740bb21f4f094fbbdbafa903bb8f057f82e0c6e4fe65d19a1daed4ed97cd394"
        //     }
        //
        const signature = this.decryptAccountFromPrivateKey (privateKey).sign (message, privateKey.slice (-64))
        return {
            v: parseInt (signature.v.slice (2), 16), // integer
            r: signature.r, // '0x'-prefixed hex string
            s: signature.s, // '0x'-prefixed hex string
        }
    }

    signMessage2 (message, privateKey) {
        // an alternative to signMessage using ethUtil (ethereumjs-util) instead of web3
        return this.signHash (this.hashMessage (message), privateKey.slice (-64))
    }
}<|MERGE_RESOLUTION|>--- conflicted
+++ resolved
@@ -1196,17 +1196,6 @@
         return this.createOrder (symbol, 'market', 'sell', amount, undefined, params)
     }
 
-<<<<<<< HEAD
-    fromWei (amount, unit = 'ether') {
-        return (amount === undefined) ? amount : parseFloat (this.web3.utils.fromWei ((new BigNumber (amount)).toFixed (), unit))
-    }
-
-    toWei (amount, unit = 'ether') {
-        return (amount === undefined) ? amount : (this.web3.utils.toWei (this.numberToString (amount), unit))
-    }
-
-=======
->>>>>>> 77cffd12
     costToPrecision (symbol, cost) {
         return decimalToPrecision (cost, ROUND, this.markets[symbol].precision.price, this.precisionMode)
     }
