'use strict';

//  ---------------------------------------------------------------------------

const Exchange = require ('./base/Exchange');

//  ---------------------------------------------------------------------------

module.exports = class independentreserve extends Exchange {
    describe () {
        return this.deepExtend (super.describe (), {
            'id': 'independentreserve',
            'name': 'Independent Reserve',
            'countries': [ 'AU', 'NZ' ], // Australia, New Zealand
            'rateLimit': 1000,
            'has': {
                'CORS': false,
            },
            'urls': {
                'logo': 'https://user-images.githubusercontent.com/1294454/30521662-cf3f477c-9bcb-11e7-89bc-d1ac85012eda.jpg',
                'api': {
                    'public': 'https://api.independentreserve.com/Public',
                    'private': 'https://api.independentreserve.com/Private',
                },
                'www': 'https://www.independentreserve.com',
                'doc': 'https://www.independentreserve.com/API',
            },
            'api': {
                'public': {
                    'get': [
                        'GetValidPrimaryCurrencyCodes',
                        'GetValidSecondaryCurrencyCodes',
                        'GetValidLimitOrderTypes',
                        'GetValidMarketOrderTypes',
                        'GetValidOrderTypes',
                        'GetValidTransactionTypes',
                        'GetMarketSummary',
                        'GetOrderBook',
                        'GetTradeHistorySummary',
                        'GetRecentTrades',
                        'GetFxRates',
                    ],
                },
                'private': {
                    'post': [
                        'PlaceLimitOrder',
                        'PlaceMarketOrder',
                        'CancelOrder',
                        'GetOpenOrders',
                        'GetClosedOrders',
                        'GetClosedFilledOrders',
                        'GetOrderDetails',
                        'GetAccounts',
                        'GetTransactions',
                        'GetDigitalCurrencyDepositAddress',
                        'GetDigitalCurrencyDepositAddresses',
                        'SynchDigitalCurrencyDepositAddressWithBlockchain',
                        'WithdrawDigitalCurrency',
                        'RequestFiatWithdrawal',
                        'GetTrades',
                    ],
                },
            },
            'fees': {
                'trading': {
                    'taker': 0.5 / 100,
                    'maker': 0.5 / 100,
                    'percentage': true,
                    'tierBased': false,
                },
            },
            'orderbookKeys': {
                'bids': 'BuyOrders',
                'asks': 'SellOrders',
                'price': 'Price',
                'amount': 'Volume',
                'timestamp': 'CreatedTimestampUtc',
            },
        });
    }

    async fetchMarkets () {
        let baseCurrencies = await this.publicGetGetValidPrimaryCurrencyCodes ();
        let quoteCurrencies = await this.publicGetGetValidSecondaryCurrencyCodes ();
        let result = [];
        for (let i = 0; i < baseCurrencies.length; i++) {
            let baseId = baseCurrencies[i];
            let baseIdUppercase = baseId.toUpperCase ();
            let base = this.commonCurrencyCode (baseIdUppercase);
            for (let j = 0; j < quoteCurrencies.length; j++) {
                let quoteId = quoteCurrencies[j];
                let quoteIdUppercase = quoteId.toUpperCase ();
                let quote = this.commonCurrencyCode (quoteIdUppercase);
                let id = baseId + '/' + quoteId;
                let symbol = base + '/' + quote;
                result.push ({
                    'id': id,
                    'symbol': symbol,
                    'base': base,
                    'quote': quote,
                    'baseId': baseId,
                    'quoteId': quoteId,
                    'info': id,
                });
            }
        }
        return result;
    }

    async fetchBalance (params = {}) {
        await this.loadMarkets ();
        let balances = await this.privatePostGetAccounts ();
        let result = { 'info': balances };
        for (let i = 0; i < balances.length; i++) {
            let balance = balances[i];
            let currencyCode = balance['CurrencyCode'];
            let uppercase = currencyCode.toUpperCase ();
            let currency = this.commonCurrencyCode (uppercase);
            let account = this.account ();
            account['free'] = balance['AvailableBalance'];
            account['total'] = balance['TotalBalance'];
            account['used'] = account['total'] - account['free'];
            result[currency] = account;
        }
        return this.parseBalance (result);
    }

<<<<<<< HEAD
    async performOrderBookRequest (symbol, limit = undefined, params = {}) {
        await this.loadMarkets ();
        let market = this.market (symbol);
=======
    async performOrderBookRequest (market, limit = undefined, params = {}) {
>>>>>>> bc2d492e
        let response = await this.publicGetGetOrderBook (this.extend ({
            'primaryCurrencyCode': market['baseId'],
            'secondaryCurrencyCode': market['quoteId'],
        }, params));
        return response;
    }

<<<<<<< HEAD
    parseOrderBookTimestamp (orderbook, keys) {
        return this.parse8601 (orderbook[keys['timestamp']]);
    }

    orderBookExchangeKeys () {
        return {
            'bids': 'BuyOrders',
            'asks': 'SellOrders',
            'price': 'Price',
            'amount': 'Volume',
            'timestamp': 'CreatedTimestampUtc',
        };
=======
    parseOrderBookTimestamp (orderbook) {
        let keys = this.orderbookKeys;
        return this.parse8601 (orderbook[keys['timestamp']]);
>>>>>>> bc2d492e
    }

    parseTicker (ticker, market = undefined) {
        let timestamp = this.parse8601 (ticker['CreatedTimestampUtc']);
        let symbol = undefined;
        if (market)
            symbol = market['symbol'];
        return {
            'symbol': symbol,
            'timestamp': timestamp,
            'datetime': this.iso8601 (timestamp),
            'high': ticker['DayHighestPrice'],
            'low': ticker['DayLowestPrice'],
            'bid': ticker['CurrentHighestBidPrice'],
            'ask': ticker['CurrentLowestOfferPrice'],
            'vwap': undefined,
            'open': undefined,
            'close': undefined,
            'first': undefined,
            'last': ticker['LastPrice'],
            'change': undefined,
            'percentage': undefined,
            'average': ticker['DayAvgPrice'],
            'baseVolume': ticker['DayVolumeXbtInSecondaryCurrrency'],
            'quoteVolume': undefined,
            'info': ticker,
        };
    }

    async fetchTicker (symbol, params = {}) {
        await this.loadMarkets ();
        let market = this.market (symbol);
        let response = await this.publicGetGetMarketSummary (this.extend ({
            'primaryCurrencyCode': market['baseId'],
            'secondaryCurrencyCode': market['quoteId'],
        }, params));
        return this.parseTicker (response, market);
    }

    parseTrade (trade, market) {
        let timestamp = this.parse8601 (trade['TradeTimestampUtc']);
        return {
            'id': undefined,
            'info': trade,
            'timestamp': timestamp,
            'datetime': this.iso8601 (timestamp),
            'symbol': market['symbol'],
            'order': undefined,
            'type': undefined,
            'side': undefined,
            'price': trade['SecondaryCurrencyTradePrice'],
            'amount': trade['PrimaryCurrencyAmount'],
        };
    }

    async fetchTrades (symbol, since = undefined, limit = undefined, params = {}) {
        await this.loadMarkets ();
        let market = this.market (symbol);
        let response = await this.publicGetGetRecentTrades (this.extend ({
            'primaryCurrencyCode': market['baseId'],
            'secondaryCurrencyCode': market['quoteId'],
            'numberOfRecentTradesToRetrieve': 50, // max = 50
        }, params));
        return this.parseTrades (response['Trades'], market, since, limit);
    }

    async createOrder (symbol, type, side, amount, price = undefined, params = {}) {
        await this.loadMarkets ();
        let market = this.market (symbol);
        let capitalizedOrderType = this.capitalize (type);
        let method = 'privatePostPlace' + capitalizedOrderType + 'Order';
        let orderType = capitalizedOrderType;
        orderType += (side === 'sell') ? 'Offer' : 'Bid';
        let order = this.ordered ({
            'primaryCurrencyCode': market['baseId'],
            'secondaryCurrencyCode': market['quoteId'],
            'orderType': orderType,
        });
        if (type === 'limit')
            order['price'] = price;
        order['volume'] = amount;
        let response = await this[method] (this.extend (order, params));
        return {
            'info': response,
            'id': response['OrderGuid'],
        };
    }

    async cancelOrder (id, symbol = undefined, params = {}) {
        await this.loadMarkets ();
        return await this.privatePostCancelOrder ({ 'orderGuid': id });
    }

    sign (path, api = 'public', method = 'GET', params = {}, headers = undefined, body = undefined) {
        let url = this.urls['api'][api] + '/' + path;
        if (api === 'public') {
            if (Object.keys (params).length)
                url += '?' + this.urlencode (params);
        } else {
            this.checkRequiredCredentials ();
            let nonce = this.nonce ();
            let auth = [
                url,
                'apiKey=' + this.apiKey,
                'nonce=' + nonce.toString (),
            ];
            let keysorted = this.keysort (params);
            let keys = Object.keys (keysorted);
            for (let i = 0; i < keys.length; i++) {
                let key = keys[i];
                auth.push (key + '=' + params[key]);
            }
            let message = auth.join (',');
            let signature = this.hmac (this.encode (message), this.encode (this.secret));
            let query = this.keysort (this.extend ({
                'apiKey': this.apiKey,
                'nonce': nonce,
                'signature': signature,
            }, params));
            body = this.json (query);
            headers = { 'Content-Type': 'application/json' };
        }
        return { 'url': url, 'method': method, 'body': body, 'headers': headers };
    }

    async request (path, api = 'public', method = 'GET', params = {}, headers = undefined, body = undefined) {
        let response = await this.fetch2 (path, api, method, params, headers, body);
        // todo error handling
        return response;
    }
};<|MERGE_RESOLUTION|>--- conflicted
+++ resolved
@@ -125,13 +125,7 @@
         return this.parseBalance (result);
     }
 
-<<<<<<< HEAD
-    async performOrderBookRequest (symbol, limit = undefined, params = {}) {
-        await this.loadMarkets ();
-        let market = this.market (symbol);
-=======
     async performOrderBookRequest (market, limit = undefined, params = {}) {
->>>>>>> bc2d492e
         let response = await this.publicGetGetOrderBook (this.extend ({
             'primaryCurrencyCode': market['baseId'],
             'secondaryCurrencyCode': market['quoteId'],
@@ -139,24 +133,9 @@
         return response;
     }
 
-<<<<<<< HEAD
-    parseOrderBookTimestamp (orderbook, keys) {
-        return this.parse8601 (orderbook[keys['timestamp']]);
-    }
-
-    orderBookExchangeKeys () {
-        return {
-            'bids': 'BuyOrders',
-            'asks': 'SellOrders',
-            'price': 'Price',
-            'amount': 'Volume',
-            'timestamp': 'CreatedTimestampUtc',
-        };
-=======
     parseOrderBookTimestamp (orderbook) {
         let keys = this.orderbookKeys;
         return this.parse8601 (orderbook[keys['timestamp']]);
->>>>>>> bc2d492e
     }
 
     parseTicker (ticker, market = undefined) {
