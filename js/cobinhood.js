'use strict';

//  ---------------------------------------------------------------------------

const Exchange = require ('./base/Exchange');
const { ExchangeError, InsufficientFunds, InvalidNonce, InvalidOrder, PermissionDenied } = require ('./base/errors');

//  ---------------------------------------------------------------------------

module.exports = class cobinhood extends Exchange {
    describe () {
        return this.deepExtend (super.describe (), {
            'id': 'cobinhood',
            'name': 'COBINHOOD',
            'countries': [ 'TW' ],
            'rateLimit': 1000 / 10,
            'version': 'v1',
            'has': {
                'fetchCurrencies': true,
                'fetchTickers': true,
                'fetchOHLCV': true,
                'fetchOpenOrders': true,
                'fetchClosedOrders': true,
                'fetchOrderTrades': true,
                'fetchOrder': true,
                'fetchDepositAddress': true,
                'createDepositAddress': true,
                'withdraw': false,
                'fetchMyTrades': true,
            },
            'requiredCredentials': {
                'apiKey': true,
                'secret': false,
            },
            'timeframes': {
                // the first two don't seem to work at all
                '1m': '1m',
                '5m': '5m',
                '15m': '15m',
                '30m': '30m',
                '1h': '1h',
                '3h': '3h',
                '6h': '6h',
                '12h': '12h',
                '1d': '1D',
                '1w': '7D',
                '2w': '14D',
                '1M': '1M',
            },
            'urls': {
                'logo': 'https://user-images.githubusercontent.com/1294454/35755576-dee02e5c-0878-11e8-989f-1595d80ba47f.jpg',
                'api': 'https://api.cobinhood.com',
                'www': 'https://cobinhood.com',
                'doc': 'https://cobinhood.github.io/api-public',
            },
            'api': {
                'system': {
                    'get': [
                        'info',
                        'time',
                        'messages',
                        'messages/{message_id}',
                    ],
                },
                'admin': {
                    'get': [
                        'system/messages',
                        'system/messages/{message_id}',
                    ],
                    'post': [
                        'system/messages',
                    ],
                    'patch': [
                        'system/messages/{message_id}',
                    ],
                    'delete': [
                        'system/messages/{message_id}',
                    ],
                },
                'public': {
                    'get': [
                        'market/tickers',
                        'market/currencies',
                        'market/trading_pairs',
                        'market/orderbooks/{trading_pair_id}',
                        'market/stats',
                        'market/tickers/{trading_pair_id}',
                        'market/trades/{trading_pair_id}',
                        'chart/candles/{trading_pair_id}',
                    ],
                },
                'private': {
                    'get': [
                        'trading/orders/{order_id}',
                        'trading/orders/{order_id}/trades',
                        'trading/orders',
                        'trading/order_history',
                        'trading/trades',
                        'trading/trades/{trade_id}',
                        'trading/volume',
                        'wallet/balances',
                        'wallet/ledger',
                        'wallet/generic_deposits',
                        'wallet/generic_deposits/{generic_deposit_id}',
                        'wallet/generic_withdrawals',
                        'wallet/generic_withdrawals/{generic_withdrawal_id}',
                        // older endpoints
                        'wallet/deposit_addresses',
                        'wallet/withdrawal_addresses',
                        'wallet/withdrawals/{withdrawal_id}',
                        'wallet/withdrawals',
                        'wallet/deposits/{deposit_id}',
                        'wallet/deposits',
                    ],
                    'post': [
                        'trading/orders',
                        // older endpoints
                        'wallet/deposit_addresses',
                        'wallet/withdrawal_addresses',
                        'wallet/withdrawals',
                    ],
                    'delete': [
                        'trading/orders/{order_id}',
                    ],
                },
            },
            'fees': {
                'trading': {
                    'maker': 0.0,
                    'taker': 0.0,
                },
            },
            'precision': {
                'amount': 8,
                'price': 8,
            },
            'exceptions': {
                'insufficient_balance': InsufficientFunds,
                'invalid_order_size': InvalidOrder,
                'invalid_nonce': InvalidNonce,
                'unauthorized_scope': PermissionDenied,
            },
            'commonCurrencies': {
                'SMT': 'SocialMedia.Market',
                'MTN': 'Motion Token',
            },
        });
    }

    async fetchCurrencies (params = {}) {
        let response = await this.publicGetMarketCurrencies (params);
        let currencies = response['result']['currencies'];
        let result = {};
        for (let i = 0; i < currencies.length; i++) {
            let currency = currencies[i];
            let id = currency['currency'];
            let code = this.commonCurrencyCode (id);
            let minUnit = this.safeFloat (currency, 'min_unit');
            result[code] = {
                'id': id,
                'code': code,
                'name': currency['name'],
                'active': true,
                'fiat': false,
                'precision': this.precisionFromString (currency['min_unit']),
                'limits': {
                    'amount': {
                        'min': minUnit,
                        'max': undefined,
                    },
                    'price': {
                        'min': minUnit,
                        'max': undefined,
                    },
                    'deposit': {
                        'min': minUnit,
                        'max': undefined,
                    },
                    'withdraw': {
                        'min': minUnit,
                        'max': undefined,
                    },
                },
                'funding': {
                    'withdraw': {
                        'fee': this.safeFloat (currency, 'withdrawal_fee'),
                    },
                    'deposit': {
                        'fee': this.safeFloat (currency, 'deposit_fee'),
                    },
                },
                'info': currency,
            };
        }
        return result;
    }

    async fetchMarkets () {
        let response = await this.publicGetMarketTradingPairs ();
        let markets = response['result']['trading_pairs'];
        let result = [];
        for (let i = 0; i < markets.length; i++) {
            let market = markets[i];
            let id = market['id'];
            let [ baseId, quoteId ] = id.split ('-');
            let base = this.commonCurrencyCode (baseId);
            let quote = this.commonCurrencyCode (quoteId);
            let symbol = base + '/' + quote;
            let precision = {
                'amount': 8,
                'price': this.precisionFromString (market['quote_increment']),
            };
            let active = this.safeValue (market, 'is_active', true);
            result.push ({
                'id': id,
                'symbol': symbol,
                'base': base,
                'quote': quote,
                'baseId': baseId,
                'quoteId': quoteId,
                'active': active,
                'precision': precision,
                'limits': {
                    'amount': {
                        'min': this.safeFloat (market, 'base_min_size'),
                        'max': this.safeFloat (market, 'base_max_size'),
                    },
                    'price': {
                        'min': undefined,
                        'max': undefined,
                    },
                    'cost': {
                        'min': undefined,
                        'max': undefined,
                    },
                },
                'info': market,
            });
        }
        return result;
    }

    parseTicker (ticker, market = undefined) {
        let symbol = undefined;
        if (typeof market === 'undefined') {
            let marketId = this.safeString (ticker, 'trading_pair_id');
            if (marketId in this.markets_by_id) {
                market = this.markets_by_id[marketId];
            } else {
                let [ baseId, quoteId ] = marketId.split ('-');
                let base = this.commonCurrencyCode (baseId);
                let quote = this.commonCurrencyCode (quoteId);
                symbol = base + '/' + quote;
            }
        }
        if (typeof market !== 'undefined')
            symbol = market['symbol'];
        let timestamp = this.safeInteger (ticker, 'timestamp');
        let last = this.safeFloat (ticker, 'last_trade_price');
        return {
            'symbol': symbol,
            'timestamp': timestamp,
            'datetime': this.iso8601 (timestamp),
            'high': this.safeFloat (ticker, '24h_high'),
            'low': this.safeFloat (ticker, '24h_low'),
            'bid': this.safeFloat (ticker, 'highest_bid'),
            'bidVolume': undefined,
            'ask': this.safeFloat (ticker, 'lowest_ask'),
            'askVolume': undefined,
            'vwap': undefined,
            'open': undefined,
            'close': last,
            'last': last,
            'previousClose': undefined,
            'change': this.safeFloat (ticker, 'percentChanged24hr'),
            'percentage': undefined,
            'average': undefined,
            'baseVolume': this.safeFloat (ticker, '24h_volume'),
            'quoteVolume': this.safeFloat (ticker, 'quote_volume'),
            'info': ticker,
        };
    }

    async fetchTicker (symbol, params = {}) {
        await this.loadMarkets ();
        let market = this.market (symbol);
        let response = await this.publicGetMarketTickersTradingPairId (this.extend ({
            'trading_pair_id': market['id'],
        }, params));
        let ticker = response['result']['ticker'];
        return this.parseTicker (ticker, market);
    }

    async fetchTickers (symbols = undefined, params = {}) {
        await this.loadMarkets ();
        let response = await this.publicGetMarketTickers (params);
        let tickers = response['result']['tickers'];
        let result = [];
        for (let i = 0; i < tickers.length; i++) {
            result.push (this.parseTicker (tickers[i]));
        }
        return this.indexBy (result, 'symbol');
    }

    async fetchOrderBook (symbol, limit = undefined, params = {}) {
        await this.loadMarkets ();
        let request = {
            'trading_pair_id': this.marketId (symbol),
        };
        if (typeof limit !== 'undefined')
            request['limit'] = limit; // 100
        let response = await this.publicGetMarketOrderbooksTradingPairId (this.extend (request, params));
        return this.parseOrderBook (response['result']['orderbook'], undefined, 'bids', 'asks', 0, 2);
    }

    parseTrade (trade, market = undefined) {
        let symbol = undefined;
        if (market)
            symbol = market['symbol'];
        let timestamp = trade['timestamp'];
        let price = this.safeFloat (trade, 'price');
        let amount = this.safeFloat (trade, 'size');
        let cost = price * amount;
        let side = (trade['maker_side'] === 'bid') ? 'sell' : 'buy';
        return {
            'info': trade,
            'timestamp': timestamp,
            'datetime': this.iso8601 (timestamp),
            'symbol': symbol,
            'id': trade['id'],
            'order': undefined,
            'type': undefined,
            'side': side,
            'price': price,
            'amount': amount,
            'cost': cost,
            'fee': undefined,
        };
    }

    async fetchTrades (symbol, since = undefined, limit = 50, params = {}) {
        await this.loadMarkets ();
        let market = this.market (symbol);
        let response = await this.publicGetMarketTradesTradingPairId (this.extend ({
            'trading_pair_id': market['id'],
            'limit': limit, // default 20, but that seems too little
        }, params));
        let trades = response['result']['trades'];
        return this.parseTrades (trades, market, since, limit);
    }

    parseOHLCV (ohlcv, market = undefined, timeframe = '5m', since = undefined, limit = undefined) {
        return [
            // they say that timestamps are Unix Timestamps in seconds, but in fact those are milliseconds
            ohlcv['timestamp'],
            parseFloat (ohlcv['open']),
            parseFloat (ohlcv['high']),
            parseFloat (ohlcv['low']),
            parseFloat (ohlcv['close']),
            parseFloat (ohlcv['volume']),
        ];
    }

    async fetchOHLCV (symbol, timeframe = '1m', since = undefined, limit = undefined, params = {}) {
        await this.loadMarkets ();
        let market = this.market (symbol);
        //
        // they say in their docs that end_time defaults to current server time
        // but if you don't specify it, their range limits does not allow you to query anything
        //
        // they also say that start_time defaults to 0,
        // but most calls fail if you do not specify any of end_time
        //
        // to make things worse, their docs say it should be a Unix Timestamp
        // but with seconds it fails, so we set milliseconds (somehow it works that way)
        //
        let endTime = this.milliseconds ();
        let request = {
            'trading_pair_id': market['id'],
            'timeframe': this.timeframes[timeframe],
            'end_time': endTime,
        };
        if (typeof since !== 'undefined')
            request['start_time'] = since;
        let response = await this.publicGetChartCandlesTradingPairId (this.extend (request, params));
        let ohlcv = response['result']['candles'];
        return this.parseOHLCVs (ohlcv, market, timeframe, since, limit);
    }

    async fetchBalance (params = {}) {
        await this.loadMarkets ();
        let response = await this.privateGetWalletBalances (params);
        let result = { 'info': response };
        let balances = response['result']['balances'];
        for (let i = 0; i < balances.length; i++) {
            let balance = balances[i];
            let currency = balance['currency'];
            if (currency in this.currencies_by_id)
                currency = this.currencies_by_id[currency]['code'];
            let account = {
                'used': parseFloat (balance['on_order']),
                'total': parseFloat (balance['total']),
            };
            account['free'] = parseFloat (account['total'] - account['used']);
            result[currency] = account;
        }
        return this.parseBalance (result);
    }

    parseOrderStatus (status) {
        let statuses = {
            'filled': 'closed',
            'rejected': 'closed',
            'partially_filled': 'open',
            'pending_cancellation': 'open',
            'pending_modification': 'open',
            'open': 'open',
            'new': 'open',
            'queued': 'open',
            'cancelled': 'canceled',
            'triggered': 'triggered',
        };
        if (status in statuses)
            return statuses[status];
        return status;
    }

    parseOrder (order, market = undefined) {
        let symbol = undefined;
        if (typeof market === 'undefined') {
            let marketId = this.safeString (order, 'trading_pair');
            marketId = this.safeString (order, 'trading_pair_id', marketId);
            market = this.safeValue (this.markets_by_id, marketId);
        }
        if (typeof market !== 'undefined')
            symbol = market['symbol'];
        let timestamp = this.safeInteger (order, 'timestamp');
        let price = this.safeFloat (order, 'eq_price');
        let amount = this.safeFloat (order, 'size');
        let filled = this.safeFloat (order, 'filled');
        let remaining = undefined;
        let cost = undefined;
        if (typeof amount !== 'undefined') {
            if (typeof filled !== 'undefined') {
                remaining = amount - filled;
            }
            if (typeof filled !== 'undefined' && typeof price !== 'undefined') {
                cost = price * filled;
            } else if (typeof price !== 'undefined') {
                cost = price * amount;
            }
        }
        let status = this.parseOrderStatus (this.safeString (order, 'state'));
        let side = this.safeString (order, 'side');
        if (side === 'bid') {
            side = 'buy';
        } else if (side === 'ask') {
            side = 'sell';
        }
        return {
            'id': this.safeString (order, 'id'),
            'datetime': this.iso8601 (timestamp),
            'timestamp': timestamp,
            'lastTradeTimestamp': undefined,
            'status': status,
            'symbol': symbol,
            'type': this.safeString (order, 'type'), // market, limit, stop, stop_limit, trailing_stop, fill_or_kill
            'side': side,
            'price': price,
            'cost': cost,
            'amount': amount,
            'filled': filled,
            'remaining': remaining,
            'trades': undefined,
            'fee': undefined,
            'info': order,
        };
    }

    async createOrder (symbol, type, side, amount, price = undefined, params = {}) {
        await this.loadMarkets ();
        let market = this.market (symbol);
        side = (side === 'sell') ? 'ask' : 'bid';
        let request = {
            'trading_pair_id': market['id'],
            'type': type, // market, limit, stop, stop_limit
            'side': side,
            'size': this.amountToString (symbol, amount),
        };
        if (type !== 'market')
            request['price'] = this.priceToPrecision (symbol, price);
        let response = await this.privatePostTradingOrders (this.extend (request, params));
        let order = this.parseOrder (response['result']['order'], market);
        let id = order['id'];
        this.orders[id] = order;
        return order;
    }

    async cancelOrder (id, symbol = undefined, params = {}) {
        let response = await this.privateDeleteTradingOrdersOrderId (this.extend ({
            'order_id': id,
        }, params));
        return this.parseOrder (this.extend (response, {
            'id': id,
        }));
    }

    async fetchOrder (id, symbol = undefined, params = {}) {
        await this.loadMarkets ();
        let response = await this.privateGetTradingOrdersOrderId (this.extend ({
            'order_id': id.toString (),
        }, params));
        return this.parseOrder (response['result']['order']);
    }

    async fetchOpenOrders (symbol = undefined, since = undefined, limit = undefined, params = {}) {
        await this.loadMarkets ();
        let result = await this.privateGetTradingOrders (params);
        let orders = this.parseOrders (result['result']['orders'], undefined, since, limit);
        if (typeof symbol !== 'undefined')
            return this.filterBySymbol (orders, symbol);
        return orders;
    }

    async fetchOrderTrades (id, symbol = undefined, since = undefined, limit = undefined, params = {}) {
        await this.loadMarkets ();
        let response = await this.privateGetTradingOrdersOrderIdTrades (this.extend ({
            'order_id': id,
        }, params));
        let market = (typeof symbol === 'undefined') ? undefined : this.market (symbol);
        return this.parseTrades (response['result']['trades'], market);
    }

    async fetchMyTrades (symbol = undefined, since = undefined, limit = undefined, params = {}) {
        await this.loadMarkets ();
        let market = this.market (symbol);
        let request = {};
        if (typeof symbol !== 'undefined') {
            request['trading_pair_id'] = market['id'];
        }
        let response = await this.privateGetTradingTrades (this.extend (request, params));
        return this.parseTrades (response['result']['trades'], market, since, limit);
    }

    async createDepositAddress (code, params = {}) {
        await this.loadMarkets ();
        let currency = this.currency (code);
        let response = await this.privatePostWalletDepositAddresses ({
            'currency': currency['id'],
        });
        let address = this.safeString (response['result']['deposit_address'], 'address');
        this.checkAddress (address);
        return {
            'currency': code,
            'address': address,
            'info': response,
        };
    }

    async fetchDepositAddress (code, params = {}) {
        await this.loadMarkets ();
        let currency = this.currency (code);
        let response = await this.privateGetWalletDepositAddresses (this.extend ({
            'currency': currency['id'],
        }, params));
        let addresses = this.safeValue (response['result'], 'deposit_addresses', []);
        let address = undefined;
        if (addresses.length > 0) {
            address = this.safeString (addresses[0], 'address');
        }
        this.checkAddress (address);
        return {
            'currency': code,
            'address': address,
            'info': response,
        };
    }

    async fetchDeposits (currency = undefined, since = undefined, limit = undefined, params = {}) {
        await this.loadMarkets ();
        if (typeof currency === 'undefined') {
            throw new ExchangeError (this.id + ' needs currency for deposit history');
        }
        let curr = this.currency (currency);
        let request = {
<<<<<<< HEAD
            'limit': limit,
            'currency': curr['id'],
        };
        let response = await this.privateGetWalletDeposits (this.extend (request, params));
        return this.parseTransactions (response['result']['deposits'], 'deposit');
=======
            'currency': curr['id'],
        };
        let response = await this.privateGetWalletDeposits (this.extend (request, params));
        return this.parseTransactions (response['result']['deposits'], 'deposit', undefined, limit);
>>>>>>> 3435d316
    }

    async fetchWithdrawals (currency = undefined, since = undefined, limit = undefined, params = {}) {
        await this.loadMarkets ();
        if (typeof currency === 'undefined') {
            throw new ExchangeError (this.id + ' needs currency for deposit history');
        }
        let curr = this.currency (currency);
        let request = {
<<<<<<< HEAD
            'limit': limit,
            'currency': curr['id'],
        };
        let response = await this.privateGetWalletWithdrawals (this.extend (request, params));
        return this.parseTransactions (response['result']['withdrawals'], 'withdraw');
=======
            'currency': curr['id'],
        };
        let response = await this.privateGetWalletWithdrawals (this.extend (request, params));
        return this.parseTransactions (response['result']['withdrawals'], 'withdraw', undefined, limit);
>>>>>>> 3435d316
    }

    parseTransactionStatus (status) {
        let statuses = {
            'tx_pending_two_factor_auth': 'pending',
            'tx_pending_email_auth': 'pending',
            'tx_pending_approval': 'pending',
            'tx_approved': 'pending',
            'tx_processing': 'pending',
            'tx_pending': 'pending',
            'tx_sent': 'pending',
            'tx_cancelled': 'canceled',
            'tx_timeout': 'error',
            'tx_invalid': 'error',
            'tx_rejected': 'error',
            'tx_confirmed': 'ok',
        };
        return (status in statuses) ? statuses[status] : status.toLowerCase ();
    }

    parseTransaction (transaction, side = undefined) {
        let timestamp = this.safeInteger (transaction, 'created_at');
        let datetime = undefined;
        if (typeof timestamp !== 'undefined') {
            datetime = this.iso8601 (timestamp);
        }
        let currency = transaction['currency'];
        if (currency in this.currencies_by_id)
            currency = this.currencies_by_id[currency]['code'];
        return {
            'info': transaction,
            'id': this.safeString (transaction, 'withdrawal_id'),
            'txid': this.safeString (transaction, 'txhash'),
            'timestamp': timestamp,
            'datetime': datetime,
            'currency': currency,
            'status': this.parseTransactionStatus (transaction['status']),
            'side': side, // direction of the transaction, ('deposit' | 'withdraw')
<<<<<<< HEAD
            'price': undefined,
=======
>>>>>>> 3435d316
            'amount': this.safeFloat (transaction, 'amount'),
            'fee': {
                'cost': this.safeFloat (transaction, 'fee'),
                'rate': undefined,
            },
        };
    }

    sign (path, api = 'public', method = 'GET', params = {}, headers = undefined, body = undefined) {
        let url = this.urls['api'] + '/' + this.version + '/' + this.implodeParams (path, params);
        let query = this.omit (params, this.extractParams (path));
        headers = {};
        if (api === 'private') {
            this.checkRequiredCredentials ();
            // headers['device_id'] = this.apiKey;
            headers['nonce'] = this.nonce ().toString ();
            headers['Authorization'] = this.apiKey;
        }
        if (method === 'GET') {
            query = this.urlencode (query);
            if (query.length)
                url += '?' + query;
        } else {
            headers['Content-type'] = 'application/json; charset=UTF-8';
            body = this.json (query);
        }
        return { 'url': url, 'method': method, 'body': body, 'headers': headers };
    }

    handleErrors (code, reason, url, method, headers, body) {
        if (code < 400 || code >= 600) {
            return;
        }
        if (body[0] !== '{') {
            throw new ExchangeError (this.id + ' ' + body);
        }
        let response = JSON.parse (body);
        const feedback = this.id + ' ' + this.json (response);
        let errorCode = this.safeValue (response['error'], 'error_code');
        if (method === 'DELETE' || method === 'GET') {
            if (errorCode === 'parameter_error') {
                if (url.indexOf ('trading/orders/') >= 0) {
                    // Cobinhood returns vague "parameter_error" on fetchOrder() and cancelOrder() calls
                    // for invalid order IDs as well as orders that are not "open"
                    throw new InvalidOrder (feedback);
                }
            }
        }
        const exceptions = this.exceptions;
        if (errorCode in exceptions) {
            throw new exceptions[errorCode] (feedback);
        }
        throw new ExchangeError (feedback);
    }

    nonce () {
        return this.milliseconds ();
    }
};<|MERGE_RESOLUTION|>--- conflicted
+++ resolved
@@ -583,18 +583,10 @@
         }
         let curr = this.currency (currency);
         let request = {
-<<<<<<< HEAD
-            'limit': limit,
-            'currency': curr['id'],
-        };
-        let response = await this.privateGetWalletDeposits (this.extend (request, params));
-        return this.parseTransactions (response['result']['deposits'], 'deposit');
-=======
             'currency': curr['id'],
         };
         let response = await this.privateGetWalletDeposits (this.extend (request, params));
         return this.parseTransactions (response['result']['deposits'], 'deposit', undefined, limit);
->>>>>>> 3435d316
     }
 
     async fetchWithdrawals (currency = undefined, since = undefined, limit = undefined, params = {}) {
@@ -604,18 +596,10 @@
         }
         let curr = this.currency (currency);
         let request = {
-<<<<<<< HEAD
-            'limit': limit,
-            'currency': curr['id'],
-        };
-        let response = await this.privateGetWalletWithdrawals (this.extend (request, params));
-        return this.parseTransactions (response['result']['withdrawals'], 'withdraw');
-=======
             'currency': curr['id'],
         };
         let response = await this.privateGetWalletWithdrawals (this.extend (request, params));
         return this.parseTransactions (response['result']['withdrawals'], 'withdraw', undefined, limit);
->>>>>>> 3435d316
     }
 
     parseTransactionStatus (status) {
@@ -654,10 +638,6 @@
             'currency': currency,
             'status': this.parseTransactionStatus (transaction['status']),
             'side': side, // direction of the transaction, ('deposit' | 'withdraw')
-<<<<<<< HEAD
-            'price': undefined,
-=======
->>>>>>> 3435d316
             'amount': this.safeFloat (transaction, 'amount'),
             'fee': {
                 'cost': this.safeFloat (transaction, 'fee'),
