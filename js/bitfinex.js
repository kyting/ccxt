'use strict';

//  ---------------------------------------------------------------------------

const Exchange = require ('./base/Exchange');
const { NotSupported, RateLimitExceeded, AuthenticationError, PermissionDenied, ArgumentsRequired, ExchangeError, ExchangeNotAvailable, InsufficientFunds, InvalidOrder, OrderNotFound, InvalidNonce } = require ('./base/errors');
const { SIGNIFICANT_DIGITS, DECIMAL_PLACES, TRUNCATE } = require ('./base/functions/number');

//  ---------------------------------------------------------------------------

module.exports = class bitfinex extends Exchange {
    describe () {
        return this.deepExtend (super.describe (), {
            'id': 'bitfinex',
            'name': 'Bitfinex',
            'countries': [ 'VG' ],
            'version': 'v1',
            'rateLimit': 1500,
            'certified': true,
            'pro': true,
            // new metainfo interface
            'has': {
                'cancelAllOrders': true,
                'cancelOrder': true,
                'CORS': false,
                'createDepositAddress': true,
                'createOrder': true,
                'deposit': true,
                'editOrder': true,
                'fetchBalance': true,
                'fetchClosedOrders': true,
                'fetchDepositAddress': true,
                'fetchDeposits': false,
                'fetchFundingFees': true,
                'fetchMarkets': true,
                'fetchMyTrades': true,
                'fetchOHLCV': true,
                'fetchOpenOrders': true,
                'fetchOrder': true,
                'fetchOrderBook': true,
                'fetchTicker': true,
                'fetchTickers': true,
                'fetchTrades': true,
                'fetchTradingFee': true,
                'fetchTradingFees': true,
                'fetchTransactions': true,
                'fetchWithdrawals': false,
                'withdraw': true,
            },
            'timeframes': {
                '1m': '1m',
                '5m': '5m',
                '15m': '15m',
                '30m': '30m',
                '1h': '1h',
                '3h': '3h',
                '6h': '6h',
                '12h': '12h',
                '1d': '1D',
                '1w': '7D',
                '2w': '14D',
                '1M': '1M',
            },
            'urls': {
                'logo': 'https://user-images.githubusercontent.com/1294454/27766244-e328a50c-5ed2-11e7-947b-041416579bb3.jpg',
                'api': {
                    'v2': 'https://api-pub.bitfinex.com', // https://github.com/ccxt/ccxt/issues/5109
                    'public': 'https://api.bitfinex.com',
                    'private': 'https://api.bitfinex.com',
                },
                'www': 'https://www.bitfinex.com',
                'referral': 'https://www.bitfinex.com/?refcode=P61eYxFL',
                'doc': [
                    'https://docs.bitfinex.com/v1/docs',
                    'https://github.com/bitfinexcom/bitfinex-api-node',
                ],
            },
            'api': {
                // v2 symbol ids require a 't' prefix
                // just the public part of it (use bitfinex2 for everything else)
                'v2': {
                    'get': [
                        'platform/status',
                        'tickers',
                        'ticker/{symbol}',
                        'trades/{symbol}/hist',
                        'book/{symbol}/{precision}',
                        'book/{symbol}/P0',
                        'book/{symbol}/P1',
                        'book/{symbol}/P2',
                        'book/{symbol}/P3',
                        'book/{symbol}/R0',
                        'stats1/{key}:{size}:{symbol}:{side}/{section}',
                        'stats1/{key}:{size}:{symbol}/{section}',
                        'stats1/{key}:{size}:{symbol}:long/last',
                        'stats1/{key}:{size}:{symbol}:long/hist',
                        'stats1/{key}:{size}:{symbol}:short/last',
                        'stats1/{key}:{size}:{symbol}:short/hist',
                        'candles/trade:{timeframe}:{symbol}/{section}',
                        'candles/trade:{timeframe}:{symbol}/last',
                        'candles/trade:{timeframe}:{symbol}/hist',
                    ],
                },
                'public': {
                    'get': [
                        'book/{symbol}',
                        // 'candles/{symbol}',
                        'lendbook/{currency}',
                        'lends/{currency}',
                        'pubticker/{symbol}',
                        'stats/{symbol}',
                        'symbols',
                        'symbols_details',
                        'tickers',
                        'trades/{symbol}',
                    ],
                },
                'private': {
                    'post': [
                        'account_fees',
                        'account_infos',
                        'balances',
                        'basket_manage',
                        'credits',
                        'deposit/new',
                        'funding/close',
                        'history',
                        'history/movements',
                        'key_info',
                        'margin_infos',
                        'mytrades',
                        'mytrades_funding',
                        'offer/cancel',
                        'offer/new',
                        'offer/status',
                        'offers',
                        'offers/hist',
                        'order/cancel',
                        'order/cancel/all',
                        'order/cancel/multi',
                        'order/cancel/replace',
                        'order/new',
                        'order/new/multi',
                        'order/status',
                        'orders',
                        'orders/hist',
                        'position/claim',
                        'position/close',
                        'positions',
                        'summary',
                        'taken_funds',
                        'total_taken_funds',
                        'transfer',
                        'unused_taken_funds',
                        'withdraw',
                    ],
                },
            },
            'fees': {
                'trading': {
                    'tierBased': true,
                    'percentage': true,
                    'maker': 0.1 / 100,
                    'taker': 0.2 / 100,
                    'tiers': {
                        'taker': [
                            [0, 0.2 / 100],
                            [500000, 0.2 / 100],
                            [1000000, 0.2 / 100],
                            [2500000, 0.2 / 100],
                            [5000000, 0.2 / 100],
                            [7500000, 0.2 / 100],
                            [10000000, 0.18 / 100],
                            [15000000, 0.16 / 100],
                            [20000000, 0.14 / 100],
                            [25000000, 0.12 / 100],
                            [30000000, 0.1 / 100],
                        ],
                        'maker': [
                            [0, 0.1 / 100],
                            [500000, 0.08 / 100],
                            [1000000, 0.06 / 100],
                            [2500000, 0.04 / 100],
                            [5000000, 0.02 / 100],
                            [7500000, 0],
                            [10000000, 0],
                            [15000000, 0],
                            [20000000, 0],
                            [25000000, 0],
                            [30000000, 0],
                        ],
                    },
                },
                'funding': {
                    'tierBased': false, // true for tier-based/progressive
                    'percentage': false, // fixed commission
                    // Actually deposit fees are free for larger deposits (> $1000 USD equivalent)
                    // these values below are deprecated, we should not hardcode fees and limits anymore
                    // to be reimplemented with bitfinex funding fees from their API or web endpoints
                    'deposit': {
                        'BTC': 0.0004,
                        'IOTA': 0.5,
                        'ETH': 0.0027,
                        'BCH': 0.0001,
                        'LTC': 0.001,
                        'EOS': 0.24279,
                        'XMR': 0.04,
                        'SAN': 0.99269,
                        'DASH': 0.01,
                        'ETC': 0.01,
                        'XRP': 0.02,
                        'YYW': 16.915,
                        'NEO': 0,
                        'ZEC': 0.001,
                        'BTG': 0,
                        'OMG': 0.14026,
                        'DATA': 20.773,
                        'QASH': 1.9858,
                        'ETP': 0.01,
                        'QTUM': 0.01,
                        'EDO': 0.95001,
                        'AVT': 1.3045,
                        'USDT': 0,
                        'TRX': 28.184,
                        'ZRX': 1.9947,
                        'RCN': 10.793,
                        'TNB': 31.915,
                        'SNT': 14.976,
                        'RLC': 1.414,
                        'GNT': 5.8952,
                        'SPK': 10.893,
                        'REP': 0.041168,
                        'BAT': 6.1546,
                        'ELF': 1.8753,
                        'FUN': 32.336,
                        'SNG': 18.622,
                        'AID': 8.08,
                        'MNA': 16.617,
                        'NEC': 1.6504,
                        'XTZ': 0.2,
                    },
                    'withdraw': {
                        'BTC': 0.0004,
                        'IOTA': 0.5,
                        'ETH': 0.0027,
                        'BCH': 0.0001,
                        'LTC': 0.001,
                        'EOS': 0.24279,
                        'XMR': 0.04,
                        'SAN': 0.99269,
                        'DASH': 0.01,
                        'ETC': 0.01,
                        'XRP': 0.02,
                        'YYW': 16.915,
                        'NEO': 0,
                        'ZEC': 0.001,
                        'BTG': 0,
                        'OMG': 0.14026,
                        'DATA': 20.773,
                        'QASH': 1.9858,
                        'ETP': 0.01,
                        'QTUM': 0.01,
                        'EDO': 0.95001,
                        'AVT': 1.3045,
                        'USDT': 20,
                        'TRX': 28.184,
                        'ZRX': 1.9947,
                        'RCN': 10.793,
                        'TNB': 31.915,
                        'SNT': 14.976,
                        'RLC': 1.414,
                        'GNT': 5.8952,
                        'SPK': 10.893,
                        'REP': 0.041168,
                        'BAT': 6.1546,
                        'ELF': 1.8753,
                        'FUN': 32.336,
                        'SNG': 18.622,
                        'AID': 8.08,
                        'MNA': 16.617,
                        'NEC': 1.6504,
                        'XTZ': 0.2,
                    },
                },
            },
            // todo rewrite for https://api-pub.bitfinex.com//v2/conf/pub:map:tx:method
            'commonCurrencies': {
                'ABS': 'ABYSS',
                'AIO': 'AION',
                'ALG': 'ALGO', // https://github.com/ccxt/ccxt/issues/6034
                'AMP': 'AMPL',
                'ATM': 'ATMI',
                'ATO': 'ATOM', // https://github.com/ccxt/ccxt/issues/5118
                'BAB': 'BCH',
                'CTX': 'CTXC',
                'DAD': 'DADI',
                'DAT': 'DATA',
                'DSH': 'DASH',
                'DRK': 'DRK',
                // https://github.com/ccxt/ccxt/issues/7399
                // https://coinmarketcap.com/currencies/pnetwork/
                // https://en.cryptonomist.ch/blog/eidoo/the-edo-to-pnt-upgrade-what-you-need-to-know-updated/
                'EDO': 'PNT',
                'GSD': 'GUSD',
                'HOT': 'Hydro Protocol',
                'IOS': 'IOST',
                'IOT': 'IOTA',
                'IQX': 'IQ',
                'MIT': 'MITH',
                'MNA': 'MANA',
                'NCA': 'NCASH',
                'ORS': 'ORS Group', // conflict with Origin Sport #3230
                'POY': 'POLY',
                'QSH': 'QASH',
                'QTM': 'QTUM',
                'SEE': 'SEER',
                'SNG': 'SNGLS',
                'SPK': 'SPANK',
                'STJ': 'STORJ',
                'TSD': 'TUSD',
                'YYW': 'YOYOW',
                'UDC': 'USDC',
                'UST': 'USDT',
                'UTN': 'UTNP',
                'VSY': 'VSYS',
                'WAX': 'WAXP',
                'XCH': 'XCHF',
                'ZBT': 'ZB',
            },
            'exceptions': {
                'exact': {
                    'temporarily_unavailable': ExchangeNotAvailable, // Sorry, the service is temporarily unavailable. See https://www.bitfinex.com/ for more info.
                    'Order could not be cancelled.': OrderNotFound, // non-existent order
                    'No such order found.': OrderNotFound, // ?
                    'Order price must be positive.': InvalidOrder, // on price <= 0
                    'Could not find a key matching the given X-BFX-APIKEY.': AuthenticationError,
                    'Key price should be a decimal number, e.g. "123.456"': InvalidOrder, // on isNaN (price)
                    'Key amount should be a decimal number, e.g. "123.456"': InvalidOrder, // on isNaN (amount)
                    'ERR_RATE_LIMIT': RateLimitExceeded,
                    'Ratelimit': RateLimitExceeded,
                    'Nonce is too small.': InvalidNonce,
                    'No summary found.': ExchangeError, // fetchTradingFees (summary) endpoint can give this vague error message
                    'Cannot evaluate your available balance, please try again': ExchangeNotAvailable,
                },
                'broad': {
                    'Invalid X-BFX-SIGNATURE': AuthenticationError,
                    'This API key does not have permission': PermissionDenied, // authenticated but not authorized
                    'not enough exchange balance for ': InsufficientFunds, // when buying cost is greater than the available quote currency
                    'minimum size for ': InvalidOrder, // when amount below limits.amount.min
                    'Invalid order': InvalidOrder, // ?
                    'The available balance is only': InsufficientFunds, // {"status":"error","message":"Cannot withdraw 1.0027 ETH from your exchange wallet. The available balance is only 0.0 ETH. If you have limit orders, open positions, unused or active margin funding, this will decrease your available balance. To increase it, you can cancel limit orders or reduce/close your positions.","withdrawal_id":0,"fees":"0.0027"}
                },
            },
            'precisionMode': SIGNIFICANT_DIGITS,
            'options': {
                'currencyNames': {
                    'AGI': 'agi',
                    'AID': 'aid',
                    'AIO': 'aio',
                    'ANT': 'ant',
                    'AVT': 'aventus', // #1811
                    'BAT': 'bat',
                    // https://github.com/ccxt/ccxt/issues/5833
                    'BCH': 'bab', // undocumented
                    // 'BCH': 'bcash', // undocumented
                    'BCI': 'bci',
                    'BFT': 'bft',
                    'BTC': 'bitcoin',
                    'BTG': 'bgold',
                    'CFI': 'cfi',
                    'DAI': 'dai',
                    'DADI': 'dad',
                    'DASH': 'dash',
                    'DATA': 'datacoin',
                    'DTH': 'dth',
                    'EDO': 'eidoo', // #1811
                    'ELF': 'elf',
                    'EOS': 'eos',
                    'ETC': 'ethereumc',
                    'ETH': 'ethereum',
                    'ETP': 'metaverse',
                    'FUN': 'fun',
                    'GNT': 'golem',
                    'IOST': 'ios',
                    'IOTA': 'iota',
                    // https://github.com/ccxt/ccxt/issues/5833
                    'LEO': 'let', // ETH chain
                    // 'LEO': 'les', // EOS chain
                    'LRC': 'lrc',
                    'LTC': 'litecoin',
                    'LYM': 'lym',
                    'MANA': 'mna',
                    'MIT': 'mit',
                    'MKR': 'mkr',
                    'MTN': 'mtn',
                    'NEO': 'neo',
                    'ODE': 'ode',
                    'OMG': 'omisego',
                    'OMNI': 'mastercoin',
                    'QASH': 'qash',
                    'QTUM': 'qtum', // #1811
                    'RCN': 'rcn',
                    'RDN': 'rdn',
                    'REP': 'rep',
                    'REQ': 'req',
                    'RLC': 'rlc',
                    'SAN': 'santiment',
                    'SNGLS': 'sng',
                    'SNT': 'status',
                    'SPANK': 'spk',
                    'STORJ': 'stj',
                    'TNB': 'tnb',
                    'TRX': 'trx',
                    'USD': 'wire',
                    'USDC': 'udc', // https://github.com/ccxt/ccxt/issues/5833
                    'UTK': 'utk',
                    'USDT': 'tetheruso', // Tether on Omni
                    // 'USDT': 'tetheruse', // Tether on ERC20
                    // 'USDT': 'tetherusl', // Tether on Liquid
                    // 'USDT': 'tetherusx', // Tether on Tron
                    // 'USDT': 'tetheruss', // Tether on EOS
                    'VEE': 'vee',
                    'WAX': 'wax',
                    'XLM': 'xlm',
                    'XMR': 'monero',
                    'XRP': 'ripple',
                    'XVG': 'xvg',
                    'YOYOW': 'yoyow',
                    'ZEC': 'zcash',
                    'ZRX': 'zrx',
                    'XTZ': 'xtz',
                },
                'orderTypes': {
                    'limit': 'exchange limit',
                    'market': 'exchange market',
                },
            },
        });
    }

    async fetchFundingFees (params = {}) {
        await this.loadMarkets ();
        const response = await this.privatePostAccountFees (params);
        const fees = response['withdraw'];
        const withdraw = {};
        const ids = Object.keys (fees);
        for (let i = 0; i < ids.length; i++) {
            const id = ids[i];
            const code = this.safeCurrencyCode (id);
            withdraw[code] = this.safeFloat (fees, id);
        }
        return {
            'info': response,
            'withdraw': withdraw,
            'deposit': withdraw,  // only for deposits of less than $1000
        };
    }

    async fetchTradingFees (params = {}) {
        await this.loadMarkets ();
        const response = await this.privatePostSummary (params);
        //
        //     {
        //         time: '2019-02-20T15:50:19.152000Z',
        //         trade_vol_30d: [
        //             {
        //                 curr: 'Total (USD)',
        //                 vol: 0,
        //                 vol_maker: 0,
        //                 vol_BFX: 0,
        //                 vol_BFX_maker: 0,
        //                 vol_ETHFX: 0,
        //                 vol_ETHFX_maker: 0
        //             }
        //         ],
        //         fees_funding_30d: {},
        //         fees_funding_total_30d: 0,
        //         fees_trading_30d: {},
        //         fees_trading_total_30d: 0,
        //         maker_fee: 0.001,
        //         taker_fee: 0.002
        //     }
        //
        return {
            'info': response,
            'maker': this.safeFloat (response, 'maker_fee'),
            'taker': this.safeFloat (response, 'taker_fee'),
        };
    }

    async fetchMarkets (params = {}) {
        const ids = await this.publicGetSymbols ();
        const details = await this.publicGetSymbolsDetails ();
        const result = [];
        for (let i = 0; i < details.length; i++) {
            const market = details[i];
            let id = this.safeString (market, 'pair');
            if (!this.inArray (id, ids)) {
                continue;
            }
            id = id.toUpperCase ();
            let baseId = undefined;
            let quoteId = undefined;
            if (id.indexOf (':') >= 0) {
                const parts = id.split (':');
                baseId = parts[0];
                quoteId = parts[1];
            } else {
                baseId = id.slice (0, 3);
                quoteId = id.slice (3, 6);
            }
            const base = this.safeCurrencyCode (baseId);
            const quote = this.safeCurrencyCode (quoteId);
            const symbol = base + '/' + quote;
            const precision = {
                'price': this.safeInteger (market, 'price_precision'),
                'amount': 8, // https://github.com/ccxt/ccxt/issues/7310
            };
            const limits = {
                'amount': {
                    'min': this.safeFloat (market, 'minimum_order_size'),
                    'max': this.safeFloat (market, 'maximum_order_size'),
                },
                'price': {
                    'min': Math.pow (10, -precision['price']),
                    'max': Math.pow (10, precision['price']),
                },
            };
            limits['cost'] = {
                'min': limits['amount']['min'] * limits['price']['min'],
                'max': undefined,
            };
            result.push ({
                'id': id,
                'symbol': symbol,
                'base': base,
                'quote': quote,
                'baseId': baseId,
                'quoteId': quoteId,
                'active': true,
                'precision': precision,
                'limits': limits,
                'info': market,
            });
        }
        return result;
    }

    amountToPrecision (symbol, amount) {
        return this.decimalToPrecision (amount, TRUNCATE, this.markets[symbol]['precision']['amount'], DECIMAL_PLACES);
    }

    calculateFee (symbol, type, side, amount, price, takerOrMaker = 'taker', params = {}) {
        const market = this.markets[symbol];
        const rate = market[takerOrMaker];
        let cost = amount * rate;
        let key = 'quote';
        if (side === 'sell') {
            cost *= price;
        } else {
            key = 'base';
        }
        const code = market[key];
        const currency = this.safeValue (this.currencies, code);
        if (currency !== undefined) {
            const precision = this.safeInteger (currency, 'precision');
            if (precision !== undefined) {
                cost = parseFloat (this.currencyToPrecision (code, cost));
            }
        }
        return {
            'type': takerOrMaker,
            'currency': market[key],
            'rate': rate,
            'cost': cost,
        };
    }

    async fetchBalance (params = {}) {
        await this.loadMarkets ();
        const balanceType = this.safeString (params, 'type', 'exchange');
        const query = this.omit (params, 'type');
        const response = await this.privatePostBalances (query);
        const result = { 'info': response };
        for (let i = 0; i < response.length; i++) {
            const balance = response[i];
            if (balance['type'] === balanceType) {
                const currencyId = this.safeString (balance, 'currency');
                const code = this.safeCurrencyCode (currencyId);
                // bitfinex had BCH previously, now it's BAB, but the old
                // BCH symbol is kept for backward-compatibility
                // we need a workaround here so that the old BCH balance
                // would not override the new BAB balance (BAB is unified to BCH)
                // https://github.com/ccxt/ccxt/issues/4989
                if (!(code in result)) {
                    const account = this.account ();
                    account['free'] = this.safeFloat (balance, 'available');
                    account['total'] = this.safeFloat (balance, 'amount');
                    result[code] = account;
                }
            }
        }
        return this.parseBalance (result);
    }

    async fetchOrderBook (symbol, limit = undefined, params = {}) {
        await this.loadMarkets ();
        const request = {
            'symbol': this.marketId (symbol),
        };
        if (limit !== undefined) {
            request['limit_bids'] = limit;
            request['limit_asks'] = limit;
        }
        const response = await this.publicGetBookSymbol (this.extend (request, params));
        return this.parseOrderBook (response, undefined, 'bids', 'asks', 'price', 'amount');
    }

    async fetchTickers (symbols = undefined, params = {}) {
        await this.loadMarkets ();
        const response = await this.publicGetTickers (params);
        const result = {};
        for (let i = 0; i < response.length; i++) {
            const ticker = this.parseTicker (response[i]);
            const symbol = ticker['symbol'];
            result[symbol] = ticker;
        }
        return result;
    }

    async fetchTicker (symbol, params = {}) {
        await this.loadMarkets ();
        const market = this.market (symbol);
        const request = {
            'symbol': market['id'],
        };
        const ticker = await this.publicGetPubtickerSymbol (this.extend (request, params));
        return this.parseTicker (ticker, market);
    }

    parseTicker (ticker, market = undefined) {
        let timestamp = this.safeFloat (ticker, 'timestamp');
        if (timestamp !== undefined) {
            timestamp *= 1000;
        }
        timestamp = parseInt (timestamp);
        let symbol = undefined;
        if (market !== undefined) {
            symbol = market['symbol'];
        } else if ('pair' in ticker) {
            const marketId = this.safeString (ticker, 'pair');
            if (marketId !== undefined) {
                if (marketId in this.markets_by_id) {
                    market = this.markets_by_id[marketId];
                    symbol = market['symbol'];
                } else {
                    const baseId = marketId.slice (0, 3);
                    const quoteId = marketId.slice (3, 6);
                    const base = this.safeCurrencyCode (baseId);
                    const quote = this.safeCurrencyCode (quoteId);
                    symbol = base + '/' + quote;
                }
            }
        }
        const last = this.safeFloat (ticker, 'last_price');
        return {
            'symbol': symbol,
            'timestamp': timestamp,
            'datetime': this.iso8601 (timestamp),
            'high': this.safeFloat (ticker, 'high'),
            'low': this.safeFloat (ticker, 'low'),
            'bid': this.safeFloat (ticker, 'bid'),
            'bidVolume': undefined,
            'ask': this.safeFloat (ticker, 'ask'),
            'askVolume': undefined,
            'vwap': undefined,
            'open': undefined,
            'close': last,
            'last': last,
            'previousClose': undefined,
            'change': undefined,
            'percentage': undefined,
            'average': this.safeFloat (ticker, 'mid'),
            'baseVolume': this.safeFloat (ticker, 'volume'),
            'quoteVolume': undefined,
            'info': ticker,
        };
    }

    parseTrade (trade, market) {
        const id = this.safeString (trade, 'tid');
        let timestamp = this.safeFloat (trade, 'timestamp');
        if (timestamp !== undefined) {
            timestamp = parseInt (timestamp) * 1000;
        }
        const type = undefined;
        const side = this.safeStringLower (trade, 'type');
        const orderId = this.safeString (trade, 'order_id');
        const price = this.safeFloat (trade, 'price');
        const amount = this.safeFloat (trade, 'amount');
        let cost = undefined;
        if (price !== undefined) {
            if (amount !== undefined) {
                cost = price * amount;
            }
        }
        let fee = undefined;
        if ('fee_amount' in trade) {
            const feeCost = -this.safeFloat (trade, 'fee_amount');
            const feeCurrencyId = this.safeString (trade, 'fee_currency');
            const feeCurrencyCode = this.safeCurrencyCode (feeCurrencyId);
            fee = {
                'cost': feeCost,
                'currency': feeCurrencyCode,
            };
        }
        return {
            'id': id,
            'info': trade,
            'timestamp': timestamp,
            'datetime': this.iso8601 (timestamp),
            'symbol': market['symbol'],
            'type': type,
            'order': orderId,
            'side': side,
            'takerOrMaker': undefined,
            'price': price,
            'amount': amount,
            'cost': cost,
            'fee': fee,
        };
    }

    async fetchTrades (symbol, since = undefined, limit = 50, params = {}) {
        await this.loadMarkets ();
        const market = this.market (symbol);
        const request = {
            'symbol': market['id'],
            'limit_trades': limit,
        };
        if (since !== undefined) {
            request['timestamp'] = parseInt (since / 1000);
        }
        const response = await this.publicGetTradesSymbol (this.extend (request, params));
        return this.parseTrades (response, market, since, limit);
    }

    async fetchMyTrades (symbol = undefined, since = undefined, limit = undefined, params = {}) {
        if (symbol === undefined) {
            throw new ArgumentsRequired (this.id + ' fetchMyTrades requires a `symbol` argument');
        }
        await this.loadMarkets ();
        const market = this.market (symbol);
        const request = {
            'symbol': market['id'],
        };
        if (limit !== undefined) {
            request['limit_trades'] = limit;
        }
        if (since !== undefined) {
            request['timestamp'] = parseInt (since / 1000);
        }
        const response = await this.privatePostMytrades (this.extend (request, params));
        return this.parseTrades (response, market, since, limit);
    }

    async createOrder (symbol, type, side, amount, price = undefined, params = {}) {
        await this.loadMarkets ();
        const request = {
            'symbol': this.marketId (symbol),
            'side': side,
            'amount': this.amountToPrecision (symbol, amount),
            'type': this.safeString (this.options['orderTypes'], type, type),
            'ocoorder': false,
            'buy_price_oco': 0,
            'sell_price_oco': 0,
        };
        if (type === 'market') {
            request['price'] = this.nonce ().toString ();
        } else {
            request['price'] = this.priceToPrecision (symbol, price);
        }
        const response = await this.privatePostOrderNew (this.extend (request, params));
        return this.parseOrder (response);
    }

    async editOrder (id, symbol, type, side, amount = undefined, price = undefined, params = {}) {
        await this.loadMarkets ();
        const order = {
            'order_id': parseInt (id),
        };
        if (price !== undefined) {
            order['price'] = this.priceToPrecision (symbol, price);
        }
        if (amount !== undefined) {
            order['amount'] = this.numberToString (amount);
        }
        if (symbol !== undefined) {
            order['symbol'] = this.marketId (symbol);
        }
        if (side !== undefined) {
            order['side'] = side;
        }
        if (type !== undefined) {
            order['type'] = this.safeString (this.options['orderTypes'], type, type);
        }
        const response = await this.privatePostOrderCancelReplace (this.extend (order, params));
        return this.parseOrder (response);
    }

    async cancelOrder (id, symbol = undefined, params = {}) {
        await this.loadMarkets ();
        const request = {
            'order_id': parseInt (id),
        };
        return await this.privatePostOrderCancel (this.extend (request, params));
    }

    async cancelAllOrders (symbol = undefined, params = {}) {
        return await this.privatePostOrderCancelAll (params);
    }

    parseOrder (order, market = undefined) {
        const side = this.safeString (order, 'side');
        const open = this.safeValue (order, 'is_live');
        const canceled = this.safeValue (order, 'is_cancelled');
        let status = undefined;
        if (open) {
            status = 'open';
        } else if (canceled) {
            status = 'canceled';
        } else {
            status = 'closed';
        }
        let symbol = undefined;
        if (market === undefined) {
            const marketId = this.safeStringUpper (order, 'symbol');
            if (marketId !== undefined) {
                if (marketId in this.markets_by_id) {
                    market = this.markets_by_id[marketId];
                }
            }
        }
        if (market !== undefined) {
            symbol = market['symbol'];
        }
        let orderType = order['type'];
        const exchange = orderType.indexOf ('exchange ') >= 0;
        if (exchange) {
            const parts = order['type'].split (' ');
            orderType = parts[1];
        }
        let timestamp = this.safeFloat (order, 'timestamp');
        if (timestamp !== undefined) {
            timestamp = parseInt (timestamp) * 1000;
        }
        const id = this.safeString (order, 'id');
        return {
            'info': order,
            'id': id,
            'clientOrderId': undefined,
            'timestamp': timestamp,
            'datetime': this.iso8601 (timestamp),
            'lastTradeTimestamp': undefined,
            'symbol': symbol,
            'type': orderType,
            'side': side,
            'price': this.safeFloat (order, 'price'),
            'average': this.safeFloat (order, 'avg_execution_price'),
            'amount': this.safeFloat (order, 'original_amount'),
            'remaining': this.safeFloat (order, 'remaining_amount'),
            'filled': this.safeFloat (order, 'executed_amount'),
            'status': status,
            'fee': undefined,
            'cost': undefined,
            'trades': undefined,
        };
    }

    async fetchOpenOrders (symbol = undefined, since = undefined, limit = undefined, params = {}) {
        await this.loadMarkets ();
        if (symbol !== undefined) {
            if (!(symbol in this.markets)) {
                throw new ExchangeError (this.id + ' has no symbol ' + symbol);
            }
        }
        const response = await this.privatePostOrders (params);
        let orders = this.parseOrders (response, undefined, since, limit);
        if (symbol !== undefined) {
            orders = this.filterBy (orders, 'symbol', symbol);
        }
        return orders;
    }

    async fetchClosedOrders (symbol = undefined, since = undefined, limit = undefined, params = {}) {
        await this.loadMarkets ();
        const request = {};
        if (limit !== undefined) {
            request['limit'] = limit;
        }
        const response = await this.privatePostOrdersHist (this.extend (request, params));
        let orders = this.parseOrders (response, undefined, since, limit);
        if (symbol !== undefined) {
            orders = this.filterBy (orders, 'symbol', symbol);
        }
        orders = this.filterByArray (orders, 'status', [ 'closed', 'canceled' ], false);
        return orders;
    }

    async fetchOrder (id, symbol = undefined, params = {}) {
        await this.loadMarkets ();
        const request = {
            'order_id': parseInt (id),
        };
        const response = await this.privatePostOrderStatus (this.extend (request, params));
        return this.parseOrder (response);
    }

<<<<<<< HEAD
    parseOHLCV (ohlcv, market = undefined, timeframe = '1m', since = undefined, limit = undefined) {
=======
    parseOHLCV (ohlcv, market = undefined) {
>>>>>>> e73c37f7
        //
        //     [
        //         1457539800000,
        //         0.02594,
        //         0.02594,
        //         0.02594,
        //         0.02594,
        //         0.1
        //     ]
        //
        return [
            this.safeInteger (ohlcv, 0),
            this.safeFloat (ohlcv, 1),
            this.safeFloat (ohlcv, 3),
            this.safeFloat (ohlcv, 4),
            this.safeFloat (ohlcv, 2),
            this.safeFloat (ohlcv, 5),
        ];
    }

    async fetchOHLCV (symbol, timeframe = '1m', since = undefined, limit = undefined, params = {}) {
        await this.loadMarkets ();
        if (limit === undefined) {
            limit = 100;
        }
        const market = this.market (symbol);
        const v2id = 't' + market['id'];
        const request = {
            'symbol': v2id,
            'timeframe': this.timeframes[timeframe],
            'sort': 1,
            'limit': limit,
        };
        if (since !== undefined) {
            request['start'] = since;
        }
        const response = await this.v2GetCandlesTradeTimeframeSymbolHist (this.extend (request, params));
        //
        //     [
        //         [1457539800000,0.02594,0.02594,0.02594,0.02594,0.1],
        //         [1457547300000,0.02577,0.02577,0.02577,0.02577,0.01],
        //         [1457550240000,0.0255,0.0253,0.0255,0.0252,3.2640000000000002],
        //     ]
        //
<<<<<<< HEAD
        return this.parseOHLCVs (response, market);
=======
        return this.parseOHLCVs (response, market, timeframe, since, limit);
>>>>>>> e73c37f7
    }

    getCurrencyName (code) {
        // todo rewrite for https://api-pub.bitfinex.com//v2/conf/pub:map:tx:method
        if (code in this.options['currencyNames']) {
            return this.options['currencyNames'][code];
        }
        throw new NotSupported (this.id + ' ' + code + ' not supported for withdrawal');
    }

    async createDepositAddress (code, params = {}) {
        await this.loadMarkets ();
        const request = {
            'renew': 1,
        };
        const response = await this.fetchDepositAddress (code, this.extend (request, params));
        return response;
    }

    async fetchDepositAddress (code, params = {}) {
        await this.loadMarkets ();
        // todo rewrite for https://api-pub.bitfinex.com//v2/conf/pub:map:tx:method
        const name = this.getCurrencyName (code);
        const request = {
            'method': name,
            'wallet_name': 'exchange',
            'renew': 0, // a value of 1 will generate a new address
        };
        const response = await this.privatePostDepositNew (this.extend (request, params));
        let address = this.safeValue (response, 'address');
        let tag = undefined;
        if ('address_pool' in response) {
            tag = address;
            address = response['address_pool'];
        }
        this.checkAddress (address);
        return {
            'currency': code,
            'address': address,
            'tag': tag,
            'info': response,
        };
    }

    async fetchTransactions (code = undefined, since = undefined, limit = undefined, params = {}) {
        await this.loadMarkets ();
        let currencyId = this.safeString (params, 'currency');
        const query = this.omit (params, 'currency');
        let currency = undefined;
        if (currencyId === undefined) {
            if (code === undefined) {
                throw new ArgumentsRequired (this.id + ' fetchTransactions() requires a currency `code` argument or a `currency` parameter');
            } else {
                currency = this.currency (code);
                currencyId = currency['id'];
            }
        }
        query['currency'] = currencyId;
        if (since !== undefined) {
            query['since'] = parseInt (since / 1000);
        }
        const response = await this.privatePostHistoryMovements (this.extend (query, params));
        //
        //     [
        //         {
        //             "id":581183,
        //             "txid": 123456,
        //             "currency":"BTC",
        //             "method":"BITCOIN",
        //             "type":"WITHDRAWAL",
        //             "amount":".01",
        //             "description":"3QXYWgRGX2BPYBpUDBssGbeWEa5zq6snBZ, offchain transfer ",
        //             "address":"3QXYWgRGX2BPYBpUDBssGbeWEa5zq6snBZ",
        //             "status":"COMPLETED",
        //             "timestamp":"1443833327.0",
        //             "timestamp_created": "1443833327.1",
        //             "fee": 0.1,
        //         }
        //     ]
        //
        return this.parseTransactions (response, currency, since, limit);
    }

    parseTransaction (transaction, currency = undefined) {
        //
        // crypto
        //
        //     {
        //         "id": 12042490,
        //         "fee": "-0.02",
        //         "txid": "EA5B5A66000B66855865EFF2494D7C8D1921FCBE996482157EBD749F2C85E13D",
        //         "type": "DEPOSIT",
        //         "amount": "2099.849999",
        //         "method": "RIPPLE",
        //         "status": "COMPLETED",
        //         "address": "2505189261",
        //         "currency": "XRP",
        //         "timestamp": "1551730524.0",
        //         "description": "EA5B5A66000B66855865EFF2494D7C8D1921FCBE996482157EBD749F2C85E13D",
        //         "timestamp_created": "1551730523.0"
        //     }
        //
        // fiat
        //
        //     {
        //         "id": 12725095,
        //         "fee": "-60.0",
        //         "txid": null,
        //         "type": "WITHDRAWAL",
        //         "amount": "9943.0",
        //         "method": "WIRE",
        //         "status": "SENDING",
        //         "address": null,
        //         "currency": "EUR",
        //         "timestamp": "1561802484.0",
        //         "description": "Name: bob, AccountAddress: some address, Account: someaccountno, Bank: bank address, SWIFT: foo, Country: UK, Details of Payment: withdrawal name, Intermediary Bank Name: , Intermediary Bank Address: , Intermediary Bank City: , Intermediary Bank Country: , Intermediary Bank Account: , Intermediary Bank SWIFT: , Fee: -60.0",
        //         "timestamp_created": "1561716066.0"
        //     }
        //
        let timestamp = this.safeFloat (transaction, 'timestamp_created');
        if (timestamp !== undefined) {
            timestamp = parseInt (timestamp * 1000);
        }
        let updated = this.safeFloat (transaction, 'timestamp');
        if (updated !== undefined) {
            updated = parseInt (updated * 1000);
        }
        const currencyId = this.safeString (transaction, 'currency');
        const code = this.safeCurrencyCode (currencyId, currency);
        const type = this.safeStringLower (transaction, 'type'); // DEPOSIT or WITHDRAWAL
        const status = this.parseTransactionStatus (this.safeString (transaction, 'status'));
        let feeCost = this.safeFloat (transaction, 'fee');
        if (feeCost !== undefined) {
            feeCost = Math.abs (feeCost);
        }
        return {
            'info': transaction,
            'id': this.safeString (transaction, 'id'),
            'txid': this.safeString (transaction, 'txid'),
            'timestamp': timestamp,
            'datetime': this.iso8601 (timestamp),
            'address': this.safeString (transaction, 'address'), // todo: this is actually the tag for XRP transfers (the address is missing)
            'tag': undefined, // refix it properly for the tag from description
            'type': type,
            'amount': this.safeFloat (transaction, 'amount'),
            'currency': code,
            'status': status,
            'updated': updated,
            'fee': {
                'currency': code,
                'cost': feeCost,
                'rate': undefined,
            },
        };
    }

    parseTransactionStatus (status) {
        const statuses = {
            'SENDING': 'pending',
            'CANCELED': 'canceled',
            'ZEROCONFIRMED': 'failed', // ZEROCONFIRMED happens e.g. in a double spend attempt (I had one in my movements!)
            'COMPLETED': 'ok',
        };
        return this.safeString (statuses, status, status);
    }

    async withdraw (code, amount, address, tag = undefined, params = {}) {
        this.checkAddress (address);
        await this.loadMarkets ();
        // todo rewrite for https://api-pub.bitfinex.com//v2/conf/pub:map:tx:method
        const name = this.getCurrencyName (code);
        const request = {
            'withdraw_type': name,
            'walletselected': 'exchange',
            'amount': this.numberToString (amount),
            'address': address,
        };
        if (tag !== undefined) {
            request['payment_id'] = tag;
        }
        const responses = await this.privatePostWithdraw (this.extend (request, params));
        const response = responses[0];
        const id = this.safeString (response, 'withdrawal_id');
        const message = this.safeString (response, 'message');
        const errorMessage = this.findBroadlyMatchedKey (this.exceptions['broad'], message);
        if (id === 0) {
            if (errorMessage !== undefined) {
                const ExceptionClass = this.exceptions['broad'][errorMessage];
                throw new ExceptionClass (this.id + ' ' + message);
            }
            throw new ExchangeError (this.id + ' withdraw returned an id of zero: ' + this.json (response));
        }
        return {
            'info': response,
            'id': id,
        };
    }

    nonce () {
        return this.milliseconds ();
    }

    sign (path, api = 'public', method = 'GET', params = {}, headers = undefined, body = undefined) {
        let request = '/' + this.implodeParams (path, params);
        if (api === 'v2') {
            request = '/' + api + request;
        } else {
            request = '/' + this.version + request;
        }
        let query = this.omit (params, this.extractParams (path));
        let url = this.urls['api'][api] + request;
        if ((api === 'public') || (path.indexOf ('/hist') >= 0)) {
            if (Object.keys (query).length) {
                const suffix = '?' + this.urlencode (query);
                url += suffix;
                request += suffix;
            }
        }
        if (api === 'private') {
            this.checkRequiredCredentials ();
            const nonce = this.nonce ();
            query = this.extend ({
                'nonce': nonce.toString (),
                'request': request,
            }, query);
            body = this.json (query);
            const payload = this.stringToBase64 (this.encode (body));
            const secret = this.encode (this.secret);
            const signature = this.hmac (payload, secret, 'sha384');
            headers = {
                'X-BFX-APIKEY': this.apiKey,
                'X-BFX-PAYLOAD': this.decode (payload),
                'X-BFX-SIGNATURE': signature,
                'Content-Type': 'application/json',
            };
        }
        return { 'url': url, 'method': method, 'body': body, 'headers': headers };
    }

    handleErrors (code, reason, url, method, headers, body, response, requestHeaders, requestBody) {
        if (response === undefined) {
            return;
        }
        if (code >= 400) {
            if (body[0] === '{') {
                const feedback = this.id + ' ' + body;
                const message = this.safeString2 (response, 'message', 'error');
                this.throwExactlyMatchedException (this.exceptions['exact'], message, feedback);
                this.throwBroadlyMatchedException (this.exceptions['broad'], message, feedback);
                throw new ExchangeError (feedback); // unknown message
            }
        }
    }
};<|MERGE_RESOLUTION|>--- conflicted
+++ resolved
@@ -916,11 +916,7 @@
         return this.parseOrder (response);
     }
 
-<<<<<<< HEAD
-    parseOHLCV (ohlcv, market = undefined, timeframe = '1m', since = undefined, limit = undefined) {
-=======
     parseOHLCV (ohlcv, market = undefined) {
->>>>>>> e73c37f7
         //
         //     [
         //         1457539800000,
@@ -965,11 +961,7 @@
         //         [1457550240000,0.0255,0.0253,0.0255,0.0252,3.2640000000000002],
         //     ]
         //
-<<<<<<< HEAD
-        return this.parseOHLCVs (response, market);
-=======
         return this.parseOHLCVs (response, market, timeframe, since, limit);
->>>>>>> e73c37f7
     }
 
     getCurrencyName (code) {
