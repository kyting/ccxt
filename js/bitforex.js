'use strict';

//  ---------------------------------------------------------------------------

const Exchange = require ('./base/Exchange');
const { ExchangeError, AuthenticationError, OrderNotFound, InsufficientFunds, DDoSProtection } = require ('./base/errors');

//  ---------------------------------------------------------------------------

module.exports = class bitforex extends Exchange {
    describe () {
        return this.deepExtend (super.describe (), {
            'id': 'bitforex',
            'name': 'Bitforex',
            'countries': [ 'CN' ],
            'version': 'v1',
            'has': {
                'cancelOrder': true,
                'createOrder': true,
                'fetchBalance': true,
                'fetchClosedOrders': true,
                'fetchMarkets': true,
                'fetchMyTrades': false,
                'fetchOHLCV': true,
                'fetchOpenOrders': true,
                'fetchOrder': true,
                'fetchOrderBook': true,
                'fetchOrders': false,
                'fetchTicker': true,
                'fetchTickers': false,
                'fetchTrades': true,
            },
            'timeframes': {
                '1m': '1min',
                '5m': '5min',
                '15m': '15min',
                '30m': '30min',
                '1h': '1hour',
                '2h': '2hour',
                '4h': '4hour',
                '12h': '12hour',
                '1d': '1day',
                '1w': '1week',
                '1M': '1month',
            },
            'urls': {
                'logo': 'https://user-images.githubusercontent.com/51840849/87295553-1160ec00-c50e-11ea-8ea0-df79276a9646.jpg',
                'api': 'https://api.bitforex.com',
                'www': 'https://www.bitforex.com',
                'doc': 'https://github.com/githubdev2020/API_Doc_en/wiki',
                'fees': 'https://help.bitforex.com/en_us/?cat=13',
                'referral': 'https://www.bitforex.com/en/invitationRegister?inviterId=1867438',
            },
            'api': {
                'public': {
                    'get': [
                        'api/v1/market/symbols',
                        'api/v1/market/ticker',
                        'api/v1/market/depth',
                        'api/v1/market/trades',
                        'api/v1/market/kline',
                    ],
                },
                'private': {
                    'post': [
                        'api/v1/fund/mainAccount',
                        'api/v1/fund/allAccount',
                        'api/v1/trade/placeOrder',
                        'api/v1/trade/placeMultiOrder',
                        'api/v1/trade/cancelOrder',
                        'api/v1/trade/orderInfo',
                        'api/v1/trade/orderInfos',
                    ],
                },
            },
            'fees': {
                'trading': {
                    'tierBased': false,
                    'percentage': true,
                    'maker': 0.1 / 100,
                    'taker': 0.1 / 100,
                },
                'funding': {
                    'tierBased': false,
                    'percentage': true,
                    'deposit': {},
                    'withdraw': {
                        'BTC': 0.0005,
                        'ETH': 0.01,
                        'BCH': 0.0001,
                        'LTC': 0.001,
                        'ETC': 0.005,
                        'USDT': 5,
                        'CMCT': 30,
                        'AION': 3,
                        'LVT': 0,
                        'DATA': 40,
                        'RHP': 50,
                        'NEO': 0,
                        'AIDOC': 10,
                        'BQT': 2,
                        'R': 2,
                        'DPY': 0.8,
                        'GTC': 40,
                        'AGI': 30,
                        'DENT': 100,
                        'SAN': 1,
                        'SPANK': 8,
                        'AID': 5,
                        'OMG': 0.1,
                        'BFT': 5,
                        'SHOW': 150,
                        'TRX': 20,
                        'ABYSS': 10,
                        'THM': 25,
                        'ZIL': 20,
                        'PPT': 0.2,
                        'WTC': 0.4,
                        'LRC': 7,
                        'BNT': 1,
                        'CTXC': 1,
                        'MITH': 20,
                        'TRUE': 4,
                        'LYM': 10,
                        'VEE': 100,
                        'AUTO': 200,
                        'REN': 50,
                        'TIO': 2.5,
                        'NGC': 1.5,
                        'PST': 10,
                        'CRE': 200,
                        'IPC': 5,
                        'PTT': 1000,
                        'XMCT': 20,
                        'ATMI': 40,
                        'TERN': 40,
                        'XLM': 0.01,
                        'ODE': 15,
                        'FTM': 100,
                        'RTE': 100,
                        'DCC': 100,
                        'IMT': 500,
                        'GOT': 3,
                        'EGT': 500,
                        'DACC': 1000,
                        'UBEX': 500,
                        'ABL': 100,
                        'OLT': 100,
                        'DAV': 40,
                        'THRT': 10,
                        'RMESH': 3,
                        'UPP': 20,
                        'SDT': 0,
                        'SHR': 10,
                        'MTV': 3,
                        'ESS': 100,
                        'MET': 3,
                        'TTC': 20,
                        'LXT': 10,
                        'XCLP': 100,
                        'LUK': 100,
                        'UBC': 100,
                        'DTX': 10,
                        'BEAT': 20,
                        'DEED': 2,
                        'BGX': 3000,
                        'PRL': 20,
                        'ELY': 50,
                        'CARD': 300,
                        'SQR': 15,
                        'VRA': 400,
                        'BWX': 3500,
                        'MAS': 75,
                        'FLP': 0.6,
                        'UNC': 300,
                        'CRNC': 15,
                        'MFG': 70,
                        'ZXC': 70,
                        'TRT': 30,
                        'ZIX': 35,
                        'XRA': 10,
                        'AMO': 1600,
                        'IPG': 3,
                        'uDoo': 50,
                        'URB': 30,
                        'ARCONA': 3,
                        'CRAD': 5,
                        'NOBS': 1000,
                        'ADF': 2,
                        'ELF': 5,
                        'LX': 20,
                        'PATH': 15,
                        'SILK': 120,
                        'SKYFT': 50,
                        'EDN': 50,
                        'ADE': 50,
                        'EDR': 10,
                        'TIME': 0.25,
                        'SPRK': 20,
                        'QTUM': 0.01,
                        'BF': 5,
                        'ZPR': 100,
                        'HYB': 10,
                        'CAN': 30,
                        'CEL': 10,
                        'ATS': 50,
                        'KCASH': 1,
                        'ACT': 0.01,
                        'MT': 300,
                        'DXT': 30,
                        'WAB': 4000,
                        'HYDRO': 400,
                        'LQD': 5,
                        'OPTC': 200,
                        'EQUAD': 80,
                        'LATX': 50,
                        'LEDU': 100,
                        'RIT': 70,
                        'ACDC': 500,
                        'FSN': 2,
                    },
                },
            },
            'commonCurrencies': {
                'UOS': 'UOS Network',
            },
            'exceptions': {
                '4004': OrderNotFound,
                '1013': AuthenticationError,
                '1016': AuthenticationError,
                '3002': InsufficientFunds,
                '10204': DDoSProtection,
            },
        });
    }

    async fetchMarkets (params = {}) {
        const response = await this.publicGetApiV1MarketSymbols (params);
        const data = response['data'];
        const result = [];
        for (let i = 0; i < data.length; i++) {
            const market = data[i];
            const id = this.safeString (market, 'symbol');
            const symbolParts = id.split ('-');
            const baseId = symbolParts[2];
            const quoteId = symbolParts[1];
            const base = this.safeCurrencyCode (baseId);
            const quote = this.safeCurrencyCode (quoteId);
            const symbol = base + '/' + quote;
            const active = true;
            const precision = {
                'amount': this.safeInteger (market, 'amountPrecision'),
                'price': this.safeInteger (market, 'pricePrecision'),
            };
            const limits = {
                'amount': {
                    'min': this.safeFloat (market, 'minOrderAmount'),
                    'max': undefined,
                },
                'price': {
                    'min': undefined,
                    'max': undefined,
                },
                'cost': {
                    'min': undefined,
                    'max': undefined,
                },
            };
            result.push ({
                'id': id,
                'symbol': symbol,
                'base': base,
                'quote': quote,
                'baseId': baseId,
                'quoteId': quoteId,
                'active': active,
                'precision': precision,
                'limits': limits,
                'info': market,
            });
        }
        return result;
    }

    parseTrade (trade, market = undefined) {
        let symbol = undefined;
        if (market !== undefined) {
            symbol = market['symbol'];
        }
        const timestamp = this.safeInteger (trade, 'time');
        const id = this.safeString (trade, 'tid');
        const orderId = undefined;
        const amount = this.safeFloat (trade, 'amount');
        const price = this.safeFloat (trade, 'price');
        let cost = undefined;
        if (price !== undefined) {
            if (amount !== undefined) {
                cost = amount * price;
            }
        }
        const sideId = this.safeInteger (trade, 'direction');
        const side = this.parseSide (sideId);
        return {
            'info': trade,
            'id': id,
            'timestamp': timestamp,
            'datetime': this.iso8601 (timestamp),
            'symbol': symbol,
            'type': undefined,
            'side': side,
            'price': price,
            'amount': amount,
            'cost': cost,
            'order': orderId,
            'fee': undefined,
            'takerOrMaker': undefined,
        };
    }

    async fetchTrades (symbol, since = undefined, limit = undefined, params = {}) {
        await this.loadMarkets ();
        const request = {
            'symbol': this.marketId (symbol),
        };
        if (limit !== undefined) {
            request['size'] = limit;
        }
        const market = this.market (symbol);
        const response = await this.publicGetApiV1MarketTrades (this.extend (request, params));
        return this.parseTrades (response['data'], market, since, limit);
    }

    async fetchBalance (params = {}) {
        await this.loadMarkets ();
        const response = await this.privatePostApiV1FundAllAccount (params);
        const data = response['data'];
        const result = { 'info': response };
        for (let i = 0; i < data.length; i++) {
            const balance = data[i];
            const currencyId = this.safeString (balance, 'currency');
            const code = this.safeCurrencyCode (currencyId);
            const account = this.account ();
            account['used'] = this.safeFloat (balance, 'frozen');
            account['free'] = this.safeFloat (balance, 'active');
            account['total'] = this.safeFloat (balance, 'fix');
            result[code] = account;
        }
        return this.parseBalance (result);
    }

    async fetchTicker (symbol, params = {}) {
        await this.loadMarkets ();
        const market = this.markets[symbol];
        const request = {
            'symbol': market['id'],
        };
        const response = await this.publicGetApiV1MarketTicker (this.extend (request, params));
        const data = response['data'];
        const timestamp = this.safeInteger (data, 'date');
        return {
            'symbol': symbol,
            'timestamp': timestamp,
            'datetime': this.iso8601 (timestamp),
            'high': this.safeFloat (data, 'high'),
            'low': this.safeFloat (data, 'low'),
            'bid': this.safeFloat (data, 'buy'),
            'bidVolume': undefined,
            'ask': this.safeFloat (data, 'sell'),
            'askVolume': undefined,
            'vwap': undefined,
            'open': undefined,
            'close': this.safeFloat (data, 'last'),
            'last': this.safeFloat (data, 'last'),
            'previousClose': undefined,
            'change': undefined,
            'percentage': undefined,
            'average': undefined,
            'baseVolume': this.safeFloat (data, 'vol'),
            'quoteVolume': undefined,
            'info': response,
        };
    }

<<<<<<< HEAD
    parseOHLCV (ohlcv, market = undefined, timeframe = '1m', since = undefined, limit = undefined) {
=======
    parseOHLCV (ohlcv, market = undefined) {
>>>>>>> e73c37f7
        //
        //     {
        //         "close":0.02505143,
        //         "currencyVol":0,
        //         "high":0.02506422,
        //         "low":0.02505143,
        //         "open":0.02506095,
        //         "time":1591508940000,
        //         "vol":51.1869
        //     }
        //
        return [
            this.safeInteger (ohlcv, 'time'),
            this.safeFloat (ohlcv, 'open'),
            this.safeFloat (ohlcv, 'high'),
            this.safeFloat (ohlcv, 'low'),
            this.safeFloat (ohlcv, 'close'),
            this.safeFloat (ohlcv, 'vol'),
        ];
    }

    async fetchOHLCV (symbol, timeframe = '1m', since = undefined, limit = undefined, params = {}) {
        await this.loadMarkets ();
        const market = this.market (symbol);
        const request = {
            'symbol': market['id'],
            'ktype': this.timeframes[timeframe],
        };
        if (limit !== undefined) {
            request['size'] = limit; // default 1, max 600
        }
        const response = await this.publicGetApiV1MarketKline (this.extend (request, params));
        //
        //     {
        //         "data":[
        //             {"close":0.02505143,"currencyVol":0,"high":0.02506422,"low":0.02505143,"open":0.02506095,"time":1591508940000,"vol":51.1869},
        //             {"close":0.02503914,"currencyVol":0,"high":0.02506687,"low":0.02503914,"open":0.02505358,"time":1591509000000,"vol":9.1082},
        //             {"close":0.02505172,"currencyVol":0,"high":0.02507466,"low":0.02503895,"open":0.02506371,"time":1591509060000,"vol":63.7431},
        //         ],
        //         "success":true,
        //         "time":1591509427131
        //     }
        //
        const data = this.safeValue (response, 'data', []);
<<<<<<< HEAD
        return this.parseOHLCVs (data, market);
=======
        return this.parseOHLCVs (data, market, timeframe, since, limit);
>>>>>>> e73c37f7
    }

    async fetchOrderBook (symbol, limit = undefined, params = {}) {
        await this.loadMarkets ();
        const marketId = this.marketId (symbol);
        const request = {
            'symbol': marketId,
        };
        if (limit !== undefined) {
            request['size'] = limit;
        }
        const response = await this.publicGetApiV1MarketDepth (this.extend (request, params));
        const data = this.safeValue (response, 'data');
        const timestamp = this.safeInteger (response, 'time');
        return this.parseOrderBook (data, timestamp, 'bids', 'asks', 'price', 'amount');
    }

    parseOrderStatus (status) {
        const statuses = {
            '0': 'open',
            '1': 'open',
            '2': 'closed',
            '3': 'canceled',
            '4': 'canceled',
        };
        return (status in statuses) ? statuses[status] : status;
    }

    parseSide (sideId) {
        if (sideId === 1) {
            return 'buy';
        } else if (sideId === 2) {
            return 'sell';
        } else {
            return undefined;
        }
    }

    parseOrder (order, market = undefined) {
        const id = this.safeString (order, 'orderId');
        const timestamp = this.safeFloat (order, 'createTime');
        const lastTradeTimestamp = this.safeFloat (order, 'lastTime');
        const symbol = market['symbol'];
        const sideId = this.safeInteger (order, 'tradeType');
        const side = this.parseSide (sideId);
        const type = undefined;
        const price = this.safeFloat (order, 'orderPrice');
        const average = this.safeFloat (order, 'avgPrice');
        const amount = this.safeFloat (order, 'orderAmount');
        const filled = this.safeFloat (order, 'dealAmount');
        const remaining = amount - filled;
        const status = this.parseOrderStatus (this.safeString (order, 'orderState'));
        const cost = filled * price;
        const feeSide = (side === 'buy') ? 'base' : 'quote';
        const feeCurrency = market[feeSide];
        const fee = {
            'cost': this.safeFloat (order, 'tradeFee'),
            'currency': feeCurrency,
        };
        const result = {
            'info': order,
            'id': id,
            'clientOrderId': undefined,
            'timestamp': timestamp,
            'datetime': this.iso8601 (timestamp),
            'lastTradeTimestamp': lastTradeTimestamp,
            'symbol': symbol,
            'type': type,
            'side': side,
            'price': price,
            'cost': cost,
            'average': average,
            'amount': amount,
            'filled': filled,
            'remaining': remaining,
            'status': status,
            'fee': fee,
            'trades': undefined,
        };
        return result;
    }

    async fetchOrder (id, symbol = undefined, params = {}) {
        await this.loadMarkets ();
        const market = this.market (symbol);
        const request = {
            'symbol': this.marketId (symbol),
            'orderId': id,
        };
        const response = await this.privatePostApiV1TradeOrderInfo (this.extend (request, params));
        const order = this.parseOrder (response['data'], market);
        return order;
    }

    async fetchOpenOrders (symbol = undefined, since = undefined, limit = undefined, params = {}) {
        await this.loadMarkets ();
        const market = this.market (symbol);
        const request = {
            'symbol': this.marketId (symbol),
            'state': 0,
        };
        const response = await this.privatePostApiV1TradeOrderInfos (this.extend (request, params));
        return this.parseOrders (response['data'], market, since, limit);
    }

    async fetchClosedOrders (symbol = undefined, since = undefined, limit = undefined, params = {}) {
        await this.loadMarkets ();
        const market = this.market (symbol);
        const request = {
            'symbol': this.marketId (symbol),
            'state': 1,
        };
        const response = await this.privatePostApiV1TradeOrderInfos (this.extend (request, params));
        return this.parseOrders (response['data'], market, since, limit);
    }

    async createOrder (symbol, type, side, amount, price = undefined, params = {}) {
        await this.loadMarkets ();
        let sideId = undefined;
        if (side === 'buy') {
            sideId = 1;
        } else if (side === 'sell') {
            sideId = 2;
        }
        const request = {
            'symbol': this.marketId (symbol),
            'price': price,
            'amount': amount,
            'tradeType': sideId,
        };
        const response = await this.privatePostApiV1TradePlaceOrder (this.extend (request, params));
        const data = response['data'];
        return {
            'info': response,
            'id': this.safeString (data, 'orderId'),
        };
    }

    async cancelOrder (id, symbol = undefined, params = {}) {
        await this.loadMarkets ();
        const request = {
            'orderId': id,
        };
        if (symbol !== undefined) {
            request['symbol'] = this.marketId (symbol);
        }
        const results = await this.privatePostApiV1TradeCancelOrder (this.extend (request, params));
        const success = results['success'];
        const returnVal = { 'info': results, 'success': success };
        return returnVal;
    }

    sign (path, api = 'public', method = 'GET', params = {}, headers = undefined, body = undefined) {
        let url = this.urls['api'] + '/' + this.implodeParams (path, params);
        const query = this.omit (params, this.extractParams (path));
        if (api === 'public') {
            if (Object.keys (query).length) {
                url += '?' + this.urlencode (query);
            }
        } else {
            this.checkRequiredCredentials ();
            let payload = this.urlencode ({ 'accessKey': this.apiKey });
            query['nonce'] = this.milliseconds ();
            if (Object.keys (query).length) {
                payload += '&' + this.urlencode (this.keysort (query));
            }
            // let message = '/' + 'api/' + this.version + '/' + path + '?' + payload;
            const message = '/' + path + '?' + payload;
            const signature = this.hmac (this.encode (message), this.encode (this.secret));
            body = payload + '&signData=' + signature;
            headers = {
                'Content-Type': 'application/x-www-form-urlencoded',
            };
        }
        return { 'url': url, 'method': method, 'body': body, 'headers': headers };
    }

    handleErrors (code, reason, url, method, headers, body, response, requestHeaders, requestBody) {
        if (typeof body !== 'string') {
            return; // fallback to default error handler
        }
        if ((body[0] === '{') || (body[0] === '[')) {
            const feedback = this.id + ' ' + body;
            const success = this.safeValue (response, 'success');
            if (success !== undefined) {
                if (!success) {
                    const code = this.safeString (response, 'code');
                    this.throwExactlyMatchedException (this.exceptions, code, feedback);
                    throw new ExchangeError (feedback);
                }
            }
        }
    }
};<|MERGE_RESOLUTION|>--- conflicted
+++ resolved
@@ -381,11 +381,7 @@
         };
     }
 
-<<<<<<< HEAD
-    parseOHLCV (ohlcv, market = undefined, timeframe = '1m', since = undefined, limit = undefined) {
-=======
     parseOHLCV (ohlcv, market = undefined) {
->>>>>>> e73c37f7
         //
         //     {
         //         "close":0.02505143,
@@ -430,11 +426,7 @@
         //     }
         //
         const data = this.safeValue (response, 'data', []);
-<<<<<<< HEAD
-        return this.parseOHLCVs (data, market);
-=======
         return this.parseOHLCVs (data, market, timeframe, since, limit);
->>>>>>> e73c37f7
     }
 
     async fetchOrderBook (symbol, limit = undefined, params = {}) {
