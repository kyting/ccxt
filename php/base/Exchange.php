<?php

/*

MIT License

Copyright (c) 2017 Igor Kroitor

Permission is hereby granted, free of charge, to any person obtaining a copy
of this software and associated documentation files (the "Software"), to deal
in the Software without restriction, including without limitation the rights
to use, copy, modify, merge, publish, distribute, sublicense, and/or sell
copies of the Software, and to permit persons to whom the Software is
furnished to do so, subject to the following conditions:

The above copyright notice and this permission notice shall be included in all
copies or substantial portions of the Software.

THE SOFTWARE IS PROVIDED "AS IS", WITHOUT WARRANTY OF ANY KIND, EXPRESS OR
IMPLIED, INCLUDING BUT NOT LIMITED TO THE WARRANTIES OF MERCHANTABILITY,
FITNESS FOR A PARTICULAR PURPOSE AND NONINFRINGEMENT. IN NO EVENT SHALL THE
AUTHORS OR COPYRIGHT HOLDERS BE LIABLE FOR ANY CLAIM, DAMAGES OR OTHER
LIABILITY, WHETHER IN AN ACTION OF CONTRACT, TORT OR OTHERWISE, ARISING FROM,
OUT OF OR IN CONNECTION WITH THE SOFTWARE OR THE USE OR OTHER DEALINGS IN THE
SOFTWARE.

*/

//-----------------------------------------------------------------------------

namespace ccxt;

use kornrunner\Keccak;
use kornrunner\Solidity;
use Elliptic\EC;
use Elliptic\EdDSA;
use BN\BN;

<<<<<<< HEAD
$version = '1.29.60';
=======
$version = '1.33.20';
>>>>>>> e73c37f7

// rounding mode
const TRUNCATE = 0;
const ROUND = 1;
const ROUND_UP = 2;
const ROUND_DOWN = 3;

// digits counting mode
const DECIMAL_PLACES = 0;
const SIGNIFICANT_DIGITS = 1;
const TICK_SIZE = 2;

// padding mode
const NO_PADDING = 0;
const PAD_WITH_ZERO = 1;

class Exchange {

<<<<<<< HEAD
    const VERSION = '1.29.60';
=======
    const VERSION = '1.33.20';

    private static $base58_alphabet = '123456789ABCDEFGHJKLMNPQRSTUVWXYZabcdefghijkmnopqrstuvwxyz';
    private static $base58_encoder = null;
    private static $base58_decoder = null;
>>>>>>> e73c37f7

    public static $exchanges = array(
        'acx',
        'aofex',
        'bcex',
        'bequant',
        'bibox',
        'bigone',
        'binance',
        'binanceje',
        'binanceus',
        'bit2c',
        'bitbank',
        'bitbay',
        'bitfinex',
        'bitfinex2',
        'bitflyer',
        'bitforex',
        'bitget',
        'bithumb',
        'bitkk',
        'bitmart',
        'bitmax',
        'bitmex',
        'bitpanda',
        'bitso',
        'bitstamp',
        'bitstamp1',
        'bittrex',
        'bitvavo',
        'bitz',
        'bl3p',
        'bleutrade',
        'braziliex',
        'btcalpha',
        'btcbox',
        'btcmarkets',
        'btctradeua',
        'btcturk',
        'buda',
        'bw',
        'bybit',
        'bytetrade',
        'cex',
        'chilebit',
        'coinbase',
        'coinbaseprime',
        'coinbasepro',
        'coincheck',
        'coinegg',
        'coinex',
        'coinfalcon',
        'coinfloor',
        'coingi',
        'coinmarketcap',
        'coinmate',
        'coinone',
        'coinspot',
        'coss',
        'crex24',
        'currencycom',
        'deribit',
        'digifinex',
        'dsx',
        'eterbase',
        'exmo',
        'exx',
        'fcoin',
        'fcoinjp',
        'flowbtc',
        'foxbit',
        'ftx',
        'gateio',
        'gemini',
        'hbtc',
        'hitbtc',
        'hollaex',
        'huobijp',
        'huobipro',
        'huobiru',
        'ice3x',
        'idex',
        'independentreserve',
        'indodax',
        'itbit',
        'kraken',
        'kucoin',
        'kuna',
        'lakebtc',
        'latoken',
        'lbank',
        'liquid',
        'livecoin',
        'luno',
        'lykke',
        'mercado',
        'mixcoins',
        'oceanex',
        'okcoin',
        'okex',
        'paymium',
        'phemex',
        'poloniex',
        'probit',
        'qtrade',
        'rightbtc',
        'southxchange',
        'stex',
        'stronghold',
        'surbitcoin',
        'therock',
        'tidebit',
        'tidex',
        'timex',
        'upbit',
        'vaultoro',
        'vbtc',
        'wavesexchange',
        'whitebit',
        'xbtce',
        'xena',
        'yobit',
        'zaif',
        'zb',
    );

    public static function split($string, $delimiters = array(' ')) {
        return explode($delimiters[0], str_replace($delimiters, $delimiters[0], $string));
    }

    public static function strip($string) {
        return trim($string);
    }

    public static function decimal($number) {
        return '' + $number;
    }

    public static function safe_float($object, $key, $default_value = null) {
        return (isset($object[$key]) && is_numeric($object[$key])) ? floatval($object[$key]) : $default_value;
    }

    public static function safe_string($object, $key, $default_value = null) {
        return (isset($object[$key]) && is_scalar($object[$key])) ? strval($object[$key]) : $default_value;
    }

    public static function safe_string_lower($object, $key, $default_value = null) {
        return (isset($object[$key]) && is_scalar($object[$key])) ? strtolower(strval($object[$key])) : $default_value;
    }

    public static function safe_string_upper($object, $key, $default_value = null) {
        return (isset($object[$key]) && is_scalar($object[$key])) ? strtoupper(strval($object[$key])) : $default_value;
    }

    public static function safe_integer($object, $key, $default_value = null) {
        return (isset($object[$key]) && is_numeric($object[$key])) ? intval($object[$key]) : $default_value;
    }

    public static function safe_integer_product($object, $key, $factor, $default_value = null) {
        return (isset($object[$key]) && is_numeric($object[$key])) ? (intval($object[$key] * $factor)) : $default_value;
    }

    public static function safe_timestamp($object, $key, $default_value = null) {
        return static::safe_integer_product($object, $key, 1000, $default_value);
    }

    public static function safe_value($object, $key, $default_value = null) {
        return (is_array($object) && array_key_exists($key, $object)) ? $object[$key] : $default_value;
    }

    // we're not using safe_floats with a list argument as we're trying to save some cycles here
    // we're not using safe_float_3 either because those cases are too rare to deserve their own optimization

    public static function safe_float_2($object, $key1, $key2, $default_value = null) {
        $value = static::safe_float($object, $key1);
        return isset($value) ? $value : static::safe_float($object, $key2, $default_value);
    }

    public static function safe_string_2($object, $key1, $key2, $default_value = null) {
        $value = static::safe_string($object, $key1);
        return isset($value) ? $value : static::safe_string($object, $key2, $default_value);
    }

    public static function safe_string_lower_2($object, $key1, $key2, $default_value = null) {
        $value = static::safe_string_lower($object, $key1);
        return isset($value) ? $value : static::safe_string_lower($object, $key2, $default_value);
    }

    public static function safe_string_upper_2($object, $key1, $key2, $default_value = null) {
        $value = static::safe_string_upper($object, $key1);
        return isset($value) ? $value : static::safe_string_upper($object, $key2, $default_value);
    }

    public static function safe_integer_2($object, $key1, $key2, $default_value = null) {
        $value = static::safe_integer($object, $key1);
        return isset($value) ? $value : static::safe_integer($object, $key2, $default_value);
    }

    public static function safe_integer_product_2($object, $key1, $key2, $factor, $default_value = null) {
        $value = static::safe_integer_product($object, $key1, $factor);
        return isset($value) ? $value : static::safe_integer_product($object, $key2, $factor, $default_value);
    }

    public static function safe_timestamp_2($object, $key1, $key2, $default_value = null) {
        return static::safe_integer_product_2($object, $key1, $key2, 1000, $default_value);
    }

    public static function safe_value_2($object, $key1, $key2, $default_value = null) {
        $value = static::safe_value($object, $key1);
        return isset($value) ? $value : static::safe_value($object, $key2, $default_value);
    }

    public static function truncate($number, $precision = 0) {
        $decimal_precision = pow(10, $precision);
        return floor(floatval($number * $decimal_precision)) / $decimal_precision;
    }

    public static function truncate_to_string($number, $precision = 0) {
        if ($precision > 0) {
            $string = sprintf('%.' . ($precision + 1) . 'F', floatval($number));
            list($integer, $decimal) = explode('.', $string);
            $decimal = trim('.' . substr($decimal, 0, $precision), '0');
            if (strlen($decimal) < 2) {
                $decimal = '.0';
            }
            return $integer . $decimal;
        }
        return sprintf('%d', floatval($number));
    }

    public static function uuid() {
        return sprintf('%04x%04x-%04x-%04x-%04x-%04x%04x%04x',
            // 32 bits for "time_low"
            mt_rand(0, 0xffff), mt_rand(0, 0xffff),

            // 16 bits for "time_mid"
            mt_rand(0, 0xffff),

            // 16 bits for "time_hi_and_version",
            // four most significant bits holds version number 4
            mt_rand(0, 0x0fff) | 0x4000,

            // 16 bits, 8 bits for "clk_seq_hi_res",
            // 8 bits for "clk_seq_low",
            // two most significant bits holds zero and one for variant DCE1.1
            mt_rand(0, 0x3fff) | 0x8000,

            // 48 bits for "node"
            mt_rand(0, 0xffff), mt_rand(0, 0xffff), mt_rand(0, 0xffff)
        );
    }

    public static function parse_timeframe($timeframe) {
        $amount = substr($timeframe, 0, -1);
        $unit = substr($timeframe, -1);
        $scale = 1;
        if ($unit === 'y') {
            $scale = 60 * 60 * 24 * 365;
        } elseif ($unit === 'M') {
            $scale = 60 * 60 * 24 * 30;
        } elseif ($unit === 'w') {
            $scale = 60 * 60 * 24 * 7;
        } elseif ($unit === 'd') {
            $scale = 60 * 60 * 24;
        } elseif ($unit === 'h') {
            $scale = 60 * 60;
        } elseif ($unit === 'm') {
            $scale = 60;
        } elseif ($unit === 's') {
            $scale = 1;
        } else {
            throw new NotSupported('timeframe unit ' . $unit . ' is not supported');
        }
        return $amount * $scale;
    }

    public static function round_timeframe($timeframe, $timestamp, $direction=ROUND_DOWN) {
        $ms = static::parse_timeframe($timeframe) * 1000;
        // Get offset based on timeframe in milliseconds
        $offset = $timestamp % $ms;
        return $timestamp - $offset + (($direction === ROUND_UP) ? $ms : 0);
    }

    // given a sorted arrays of trades (recent first) and a timeframe builds an array of OHLCV candles
    public static function build_ohlcv($trades, $timeframe = '1m', $since = PHP_INT_MIN, $limits = PHP_INT_MAX) {
        if (empty($trades) || !is_array($trades)) {
            return array();
        }
        if (!is_numeric($since)) {
            $since = PHP_INT_MIN;
        }
        if (!is_numeric($limits)) {
            $limits = PHP_INT_MAX;
        }
        $ms = static::parse_timeframe($timeframe) * 1000;
        $ohlcvs = array();
        list(/* $timestamp */, /* $open */, $high, $low, $close, $volume) = array(0, 1, 2, 3, 4, 5);
        for ($i = 0; $i < min(count($trades), $limits); $i++) {
            $trade = $trades[$i];
            if ($trade['timestamp'] < $since) {
                continue;
            }
            $openingTime = floor($trade['timestamp'] / $ms) * $ms; // shift to the edge of m/h/d (but not M)
            $j = count($ohlcvs);

            if (($j == 0) || ($openingTime >= $ohlcvs[$j - 1][0] + $ms)) {
                // moved to a new timeframe -> create a new candle from opening trade
                $ohlcvs[] = array(
                    $openingTime,
                    $trade['price'],
                    $trade['price'],
                    $trade['price'],
                    $trade['price'],
                    $trade['amount'],
                );
            } else {
                // still processing the same timeframe -> update opening trade
                $ohlcvs[$j - 1][$high] = max($ohlcvs[$j - 1][$high], $trade['price']);
                $ohlcvs[$j - 1][$low] = min($ohlcvs[$j - 1][$low], $trade['price']);
                $ohlcvs[$j - 1][$close] = $trade['price'];
                $ohlcvs[$j - 1][$volume] += $trade['amount'];
            }
        }
        return $ohlcvs;
    }

    public static function capitalize($string) {
        return mb_strtoupper(mb_substr($string, 0, 1)) . mb_substr($string, 1);
    }

    public static function is_associative($array) {
        return is_array($array) && (count(array_filter(array_keys($array), 'is_string')) > 0);
    }

    public static function omit($array, $keys) {
        if (static::is_associative($array)) {
            $result = $array;
            if (is_array($keys)) {
                foreach ($keys as $key) {
                    unset($result[$key]);
                }
            } else {
                unset($result[$keys]);
            }
            return $result;
        }
        return $array;
    }

    public static function unique($array) {
        return array_unique($array);
    }

    public static function pluck($array, $key) {
        $result = array();
        foreach ($array as $element) {
            if (isset($key, $element)) {
                $result[] = $element[$key];
            }
        }
        return $result;
    }

    public function filter_by($array, $key, $value = null) {
        $grouped = static::group_by($array, $key);
        if (is_array($grouped) && array_key_exists($value, $grouped)) {
            return $grouped[$value];
        }
        return array();
    }

    public static function group_by($array, $key) {
        $result = array();
        foreach ($array as $element) {
            if (isset($element[$key]) && !is_null($element[$key])) {
                if (!isset($result[$element[$key]])) {
                    $result[$element[$key]] = array();
                }
                $result[$element[$key]][] = $element;
            }
        }
        return $result;
    }

    public static function index_by($array, $key) {
        $result = array();
        foreach ($array as $element) {
            if (isset($element[$key])) {
                $result[$element[$key]] = $element;
            }
        }
        return $result;
    }

    public static function sort_by($arrayOfArrays, $key, $descending = false) {
        $descending = $descending ? -1 : 1;
        usort($arrayOfArrays, function ($a, $b) use ($key, $descending) {
            if ($a[$key] == $b[$key]) {
                return 0;
            }
            return $a[$key] < $b[$key] ? -$descending : $descending;
        });
        return $arrayOfArrays;
    }

    public static function flatten($array) {
        return array_reduce($array, function ($acc, $item) {
            return array_merge($acc, is_array($item) ? static::flatten($item) : array($item));
        }, array());
    }

    public static function array_concat() {
        return call_user_func_array('array_merge', array_filter(func_get_args(), 'is_array'));
    }

    public static function in_array($needle, $haystack) {
        return in_array($needle, $haystack);
    }

    public static function to_array($object) {
        return array_values($object);
    }

    public static function is_empty($object) {
        return empty($object);
    }

    public static function keysort($array) {
        $result = $array;
        ksort($result);
        return $result;
    }

    public static function extract_params($string) {
        if (preg_match_all('/{([\w-]+)}/u', $string, $matches)) {
            return $matches[1];
        }
    }

    public static function implode_params($string, $params) {
        if (static::is_associative($params)) {
            foreach ($params as $key => $value) {
                if (gettype($value) !== 'array') {
                    $string = implode($value, mb_split('{' . preg_quote($key) . '}', $string));
                }
            }
        }
        return $string;
    }

    public static function deep_extend() {
        //
        //     extend associative dictionaries only, replace everything else
        //
        $out = null;
        $args = func_get_args();
        foreach ($args as $arg) {
            if (static::is_associative($arg) || (is_array ($arg) && (count($arg) === 0))) {
                if (!static::is_associative($out)) {
                    $out = array();
                }
                foreach ($arg as $k => $v) {
                    $out[$k] = static::deep_extend(isset($out[$k]) ? $out[$k] : array(), $v);
                }
            } else {
                $out = $arg;
            }
        }
        return $out;
    }

    public static function indexBy($arrayOfArrays, $key) {
        return static::index_by($arrayOfArrays, $key);
    }

    public static function sortBy($arrayOfArrays, $key, $descending = false) {
        return static::sort_by($arrayOfArrays, $key, $descending);
    }

    public static function filterBy($arrayOfArrays, $key, $descending = false) {
        return static::filter_by($arrayOfArrays, $key, $descending);
    }

    public static function groupBy($arrayOfArrays, $key, $descending = false) {
        return static::group_by($arrayOfArrays, $key, $descending);
    }

    public static function sum() {
        return array_sum(array_filter(func_get_args(), function ($x) {
            return isset($x) ? $x : 0;
        }));
    }

    public static function extractParams($string) {
        return static::extract_params($string);
    }

    public static function implodeParams($string, $params) {
        return static::implode_params($string, $params);
    }

    public static function ordered($array) { // for Python OrderedDicts, does nothing in PHP and JS
        return $array;
    }

    public function aggregate($bidasks) {
        $result = array();

        foreach ($bidasks as $bidask) {
            if ($bidask[1] > 0) {
                $price = (string) $bidask[0];
                $result[$price] = array_key_exists($price, $result) ? $result[$price] : 0;
                $result[$price] += $bidask[1];
            }
        }

        $output = array();

        foreach ($result as $key => $value) {
            $output[] = array(floatval($key), floatval($value));
        }

        return $output;
    }

    public static function urlencodeBase64($string) {
        return preg_replace(array('#[=]+$#u', '#\+#u', '#\\/#'), array('', '-', '_'), \base64_encode($string));
    }

    public function urlencode($array) {
        foreach ($array as $key => $value) {
            if (is_bool($value)) {
                $array[$key] = var_export($value, true);
            }
        }
        return http_build_query($array, '', $this->urlencode_glue);
    }

    public function urlencode_with_array_repeat($array) {
        return preg_replace('/%5B\d*%5D/', '', $this->urlencode($array));
    }

    public function rawencode($array) {
        return urldecode($this->urlencode($array));
    }

    public static function encode_uri_component($string) {
        return urlencode($string);
    }

    public static function url($path, $params = array()) {
        $result = static::implode_params($path, $params);
        $query = static::omit($params, static::extract_params($path));
        if ($query) {
            $result .= '?' . static::urlencode($query);
        }
        return $result;
    }

    public static function seconds() {
        return time();
    }

    public static function milliseconds() {
        list($msec, $sec) = explode(' ', microtime());
        return (int) ($sec . substr($msec, 2, 3));
    }

    public static function microseconds() {
        list($msec, $sec) = explode(' ', microtime());
        return $sec . str_pad(substr($msec, 2, 6), 6, '0');
    }

    public static function iso8601($timestamp = null) {
        if (!isset($timestamp)) {
            return null;
        }
        if (!is_numeric($timestamp) || intval($timestamp) != $timestamp) {
            return null;
        }
        $timestamp = (int) $timestamp;
        if ($timestamp < 0) {
            return null;
        }
        $result = gmdate('c', (int) floor($timestamp / 1000));
        $msec = (int) $timestamp % 1000;
        $result = str_replace('+00:00', sprintf('.%03dZ', $msec), $result);
        return $result;
    }

    public static function parse_date($timestamp) {
        return static::parse8601($timestamp);
    }

    public static function parse8601($timestamp = null) {
        if (!isset($timestamp)) {
            return null;
        }
        if (!$timestamp || !is_string($timestamp)) {
            return null;
        }
        $timedata = date_parse($timestamp);
        if (!$timedata || $timedata['error_count'] > 0 || $timedata['warning_count'] > 0 || (isset($timedata['relative']) && count($timedata['relative']) > 0)) {
            return null;
        }
        if (($timedata['hour'] === false) ||
            ($timedata['minute'] === false) ||
            ($timedata['second'] === false) ||
            ($timedata['year'] === false) ||
            ($timedata['month'] === false) ||
            ($timedata['day'] === false)) {
            return null;
        }
        $time = strtotime($timestamp);
        if ($time === false) {
            return null;
        }
        $time *= 1000;
        if (preg_match('/\.(?<milliseconds>[0-9]{1,3})/', $timestamp, $match)) {
            $time += (int) str_pad($match['milliseconds'], 3, '0', STR_PAD_RIGHT);
        }
        return $time;
    }

    public static function rfc2616($timestamp) {
        if (!$timestamp) {
            $timestamp = static::milliseconds();
        }
        return gmdate('D, d M Y H:i:s T', (int) round($timestamp / 1000));
    }

    public static function dmy($timestamp, $infix = '-') {
        return gmdate('m' . $infix . 'd' . $infix . 'Y', (int) round($timestamp / 1000));
    }

    public static function ymd($timestamp, $infix = '-') {
        return gmdate('Y' . $infix . 'm' . $infix . 'd', (int) round($timestamp / 1000));
    }

    public static function ymdhms($timestamp, $infix = ' ') {
        return gmdate('Y-m-d\\' . $infix . 'H:i:s', (int) round($timestamp / 1000));
    }

    public static function binary_concat() {
        return implode('', func_get_args());
    }

    public static function binary_concat_array($arr) {
        return implode('', $arr);
    }

    public static function binary_to_base64($binary) {
        return \base64_encode($binary);
    }

    public static function binaryToBase64($binary) {
        return static::binary_to_base64($binary);
    }

    public static function base16_to_binary($data) {
        return hex2bin($data);
    }

    public static function base16ToBinary($data) {
        return static::base16_to_binary($data);
    }

    public static function json($data, $params = array()) {
        $options = array(
            'convertArraysToObjects' => JSON_FORCE_OBJECT,
            // other flags if needed...
        );
        $flags = 0;
        foreach ($options as $key => $value) {
            if (array_key_exists($key, $params) && $params[$key]) {
                $flags |= $options[$key];
            }
        }
        return json_encode($data, $flags);
    }

    public static function is_json_encoded_object($input) {
        return ('string' === gettype($input)) &&
                (strlen($input) >= 2) &&
                (('{' === $input[0]) || ('[' === $input[0]));
    }

    public static function encode($input) {
        return $input;
    }

    public static function decode($input) {
        return $input;
    }

    public function nonce() {
        return $this->seconds();
    }

    public function check_required_credentials($error = true) {
        foreach ($this->requiredCredentials as $key => $value) {
            if ($value && (!$this->$key)) {
                if ($error) {
                    throw new AuthenticationError($this->id . ' requires `' . $key . '`');
                } else {
                    return $error;
                }
            }
        }
        return true;
    }

    public function checkRequiredCredentials($error = true) {
        return $this->check_required_credentials($error);
    }

    public function check_address($address) {
        if (empty($address) || !is_string($address)) {
            throw new InvalidAddress($this->id . ' address is undefined');
        }

        if ((count(array_unique(str_split($address))) === 1) ||
            (strlen($address) < $this->minFundingAddressLength) ||
            (strpos($address, ' ') !== false)) {
            throw new InvalidAddress($this->id . ' address is invalid or has less than ' . strval($this->minFundingAddressLength) . ' characters: "' . strval($address) . '"');
        }

        return $address;
    }

    public function checkAddress($address) {
        return $this->check_address($address);
    }

    public function describe() {
        return array();
    }

    public function __construct($options = array()) {

        // todo auto-camelcasing for methods in PHP
        // $method_names = get_class_methods ($this);
        // foreach ($method_names as $method_name) {
        //     if ($method_name) {
        //         if (($method_name[0] != '_') && ($method_name[-1] != '_') && (mb_strpos ($method_name, '_') !== false)) {
        //             $parts = explode ('_', $method_name);
        //             $camelcase = $parts[0];
        //             for ($i = 1; $i < count ($parts); $i++) {
        //                 $camelcase .= static::capitalize ($parts[$i]);
        //             }
        //             // $this->$camelcase = $this->$method_name;
        //             // echo $method_name . " " . method_exists ($this, $method_name) . " " . $camelcase . " " . method_exists ($this, $camelcase) . "\n";
        //         }
        //     }
        // }

        $this->defined_rest_api = array();
        $this->curl = null;
        $this->curl_options = array(); // overrideable by user, empty by default
        $this->curl_reset = true;
        $this->curl_close = false;

        $this->id = null;

        // rate limiter params
        $this->rateLimit = 2000;
        $this->tokenBucket = array(
            'refillRate' => 1.0 / $this->rateLimit,
            'delay' => 1.0,
            'capacity' => 1.0,
            'defaultCost' => 1.0,
            'maxCapacity' => 1000,
        );

        $this->curlopt_interface = null;
        $this->timeout = 10000; // in milliseconds
        $this->proxy = '';
        $this->origin = '*'; // CORS origin
        $this->headers = array();
        $this->hostname = null; // in case of inaccessibility of the "main" domain

        $this->options = array(); // exchange-specific options if any

        $this->skipJsonOnStatusCodes = false; // TODO: reserved, rewrite the curl routine to parse JSON body anyway

        $this->name = null;
        $this->countries = null;
        $this->version = null;
        $this->certified = false;
        $this->pro = false;
        $this->urls = array();
        $this->api = array();
        $this->comment = null;

        $this->markets = null;
        $this->symbols = null;
        $this->ids = null;
        $this->currencies = array();
        $this->base_currencies = null;
        $this->quote_currencies = null;
        $this->balance = array();
        $this->orderbooks = array();
        $this->tickers = array();
        $this->fees = array('trading' => array(), 'funding' => array());
        $this->precision = array();
        $this->orders = array();
        $this->myTrades = null;
        $this->trades = array();
        $this->transactions = array();
        $this->ohlcvs = array();
        $this->exceptions = array();
        $this->accounts = array();
        $this->status = array('status' => 'ok', 'updated' => null, 'eta' => null, 'url' => null);
        $this->limits = array(
            'cost' => array(
                'min' => null,
                'max' => null,
            ),
            'price' => array(
                'min' => null,
                'max' => null,
            ),
            'amount' => array(
                'min' => null,
                'max' => null,
            ),
        );
        $this->httpExceptions = array(
            '422' => 'ExchangeError',
            '418' => 'DDoSProtection',
            '429' => 'RateLimitExceeded',
            '404' => 'ExchangeNotAvailable',
            '409' => 'ExchangeNotAvailable',
            '410' => 'ExchangeNotAvailable',
            '500' => 'ExchangeNotAvailable',
            '501' => 'ExchangeNotAvailable',
            '502' => 'ExchangeNotAvailable',
            '520' => 'ExchangeNotAvailable',
            '521' => 'ExchangeNotAvailable',
            '522' => 'ExchangeNotAvailable',
            '525' => 'ExchangeNotAvailable',
            '526' => 'ExchangeNotAvailable',
            '400' => 'ExchangeNotAvailable',
            '403' => 'ExchangeNotAvailable',
            '405' => 'ExchangeNotAvailable',
            '503' => 'ExchangeNotAvailable',
            '530' => 'ExchangeNotAvailable',
            '408' => 'RequestTimeout',
            '504' => 'RequestTimeout',
            '401' => 'AuthenticationError',
            '511' => 'AuthenticationError',
        );
        $this->verbose = false;
        $this->apiKey = '';
        $this->secret = '';
        $this->password = '';
        $this->uid = '';
        $this->privateKey = '';
        $this->walletAddress = '';
        $this->token = ''; // reserved for HTTP auth in some cases

        $this->twofa = null;
        $this->marketsById = null;
        $this->markets_by_id = null;
        $this->currencies_by_id = null;
        $this->userAgent = null; // 'ccxt/' . $this::VERSION . ' (+https://github.com/ccxt/ccxt) PHP/' . PHP_VERSION;
        $this->userAgents = array(
            'chrome' => 'Mozilla/5.0 (Windows NT 10.0; Win64; x64) AppleWebKit/537.36 (KHTML, like Gecko) Chrome/62.0.3202.94 Safari/537.36',
            'chrome39' => 'Mozilla/5.0 (Windows NT 6.1; WOW64) AppleWebKit/537.36 (KHTML, like Gecko) Chrome/39.0.2171.71 Safari/537.36',
        );
        $this->minFundingAddressLength = 1; // used in check_address
        $this->substituteCommonCurrencyCodes = true;
        $this->timeframes = null;

        $this->requiredCredentials = array(
            'apiKey' => true,
            'secret' => true,
            'uid' => false,
            'login' => false,
            'password' => false,
            'twofa' => false, // 2-factor authentication (one-time password key)
            'privateKey' => false,
            'walletAddress' => false,
            'token' => false, // reserved for HTTP auth in some cases
        );

        // API methods metainfo
        $this->has = array(
            'loadMarkets' => true,
            'cancelAllOrders' => false,
            'cancelOrder' => true,
            'cancelOrders' => false,
            'CORS' => false,
            'createDepositAddress' => false,
            'createLimitOrder' => true,
            'createMarketOrder' => true,
            'createOrder' => true,
            'deposit' => false,
            'fetchBalance' => true,
            'fetchClosedOrders' => false,
            'fetchCurrencies' => false,
            'fetchDepositAddress' => false,
            'fetchDeposits' => false,
            'fetchFundingFees' => false,
            'fetchL2OrderBook' => true,
            'fetchLedger' => false,
            'fetchMarkets' => true,
            'fetchMyTrades' => false,
            'fetchOHLCV' => 'emulated',
            'fetchOpenOrders' => false,
            'fetchOrder' => false,
            'fetchOrderTrades' => false,
            'fetchOrderBook' => true,
            'fetchOrderBooks' => false,
            'fetchOrders' => false,
            'fetchStatus' => 'emulated',
            'fetchTicker' => true,
            'fetchTickers' => false,
            'fetchTime' => false,
            'fetchTrades' => true,
            'fetchTradingFee' => false,
            'fetchTradingFees' => false,
            'fetchTradingLimits' => false,
            'fetchTransactions' => false,
            'fetchWithdrawals' => false,
            'privateAPI' => true,
            'publicAPI' => true,
            'signIn' => false,
            'withdraw' => false,
        );

        $this->precisionMode = DECIMAL_PLACES;

        $this->lastRestRequestTimestamp = 0;
        $this->lastRestPollTimestamp = 0;
        $this->restRequestQueue = null;
        $this->restPollerLoopIsRunning = false;
        $this->enableRateLimit = false;
        $this->enableLastJsonResponse = true;
        $this->enableLastHttpResponse = true;
        $this->enableLastResponseHeaders = true;
        $this->last_http_response = null;
        $this->last_json_response = null;
        $this->last_response_headers = null;

        $this->requiresWeb3 = false;
        $this->requiresEddsa = false;

        $this->commonCurrencies = array(
            'XBT' => 'BTC',
            'BCC' => 'BCH',
            'DRK' => 'DASH',
            'BCHABC' => 'BCH',
            'BCHSV' => 'BSV',
        );

        $this->urlencode_glue = ini_get('arg_separator.output'); // can be overrided by exchange constructor params
        $this->urlencode_glue_warning = true;

        $options = array_replace_recursive($this->describe(), $options);
        if ($options) {
            foreach ($options as $key => $value) {
                $this->{$key} =
                    (property_exists($this, $key) && is_array($this->{$key}) && is_array($value)) ?
                        array_replace_recursive($this->{$key}, $value) :
                        $value;
            }
        }

        if ($this->urlencode_glue !== '&') {
            if ($this->urlencode_glue_warning) {
                throw new ExchangeError(this . id . ' warning! The glue symbol for HTTP queries ' .
                    ' is changed from its default value & to ' . $this->urlencode_glue . ' in php.ini' .
                    ' (arg_separator.output) or with a call to ini_set prior to this message. If that' .
                    ' was the intent, you can acknowledge this warning and silence it by setting' .
                    " 'urlencode_glue_warning' => false or 'urlencode_glue' => '&' with exchange constructor params");
            }
        }

        if ($this->api) {
            $this->define_rest_api($this->api, 'request');
        }

        if ($this->markets) {
            $this->set_markets($this->markets);
        }
    }

    public function set_sandbox_mode($enabled) {
        if ($enabled) {
            if (array_key_exists('test', $this->urls)) {
                $this->urls['api_backup'] = $this->urls['api'];
                $this->urls['api'] = $this->urls['test'];
            } else {
                throw new NotSupported($this->id . ' does not have a sandbox URL');
            }
        } elseif (array_key_exists('api_backup', $this->urls)) {
            $this->urls['api'] = $this->urls['api_backup'];
            unset($this->urls['api_backup']);
        }
    }

    public function define_rest_api($api, $method_name, $paths = array()) {
        foreach ($api as $key => $value) {
            if (static::is_associative($value)) {
                $copy = $paths;
                array_push ($copy, $key);
                $this->define_rest_api($value, $method_name, $copy);
            } else {
                $uppercaseMethod = mb_strtoupper($key);
                $lowercaseMethod = mb_strtolower($key);
                $camelcaseMethod = static::capitalize($lowercaseMethod);
                foreach ($value as $path) {
                    $splitPath = mb_split('[^a-zA-Z0-9]', $path);
                    $camelcaseSuffix = implode(array_map(get_called_class() . '::capitalize', $splitPath));
                    $lowercasePath = array_map('trim', array_map('strtolower', $splitPath));
                    $underscoreSuffix = implode('_', array_filter($lowercasePath));
                    $camelcasePrefix = implode('', array_merge(
                        array($paths[0]),
                        array_map(get_called_class() . '::capitalize', array_slice($paths, 1))
                    ));
                    $underscorePrefix = implode('_', array_merge(
                        array($paths[0]),
                        array_filter(array_map('trim', array_slice($paths, 1)))
                    ));
                    $camelcase = $camelcasePrefix . $camelcaseMethod . static::capitalize($camelcaseSuffix);
                    $underscore = $underscorePrefix . '_' . $lowercaseMethod . '_' . mb_strtolower($underscoreSuffix);
                    $apiArgument = (count($paths) > 1) ? $paths : $paths[0];
                    $this->defined_rest_api[$camelcase] = array($path, $apiArgument, $uppercaseMethod, $method_name);
                    $this->defined_rest_api[$underscore] = array($path, $apiArgument, $uppercaseMethod, $method_name);
                }
            }
        }
    }

    public function underscore($camelcase) {
        // todo: write conversion fooBar10OHLCV2Candles → foo_bar10_ohlcv2_candles
        throw new NotSupported($this->id . ' underscore() not supported yet');
    }

    public function camelcase($underscore) {
        // todo: write conversion foo_bar10_ohlcv2_candles → fooBar10OHLCV2Candles
        throw new NotSupported($this->id . ' camelcase() not supported yet');
    }

    public static function hash($request, $type = 'md5', $digest = 'hex') {
        $base64 = ('base64' === $digest);
        $binary = ('binary' === $digest);
        $hash = \hash($type, $request, ($binary || $base64) ? true : false);
        if ($base64) {
            $hash = \base64_encode($hash);
        }
        return $hash;
    }

    public static function hmac($request, $secret, $type = 'sha256', $digest = 'hex') {
        $base64 = ('base64' === $digest);
        $binary = ('binary' === $digest);
        $hmac = \hash_hmac($type, $request, $secret, ($binary || $base64) ? true : false);
        if ($base64) {
            $hmac = \base64_encode($hmac);
        }
        return $hmac;
    }

    public static function jwt($request, $secret, $alg = 'HS256') {
        $algorithms = array(
            'HS256' => 'sha256',
            'HS384' => 'sha384',
            'HS512' => 'sha512',
        );
        $encodedHeader = static::urlencodeBase64(json_encode(array('alg' => $alg, 'typ' => 'JWT')));
        $encodedData = static::urlencodeBase64(json_encode($request, JSON_UNESCAPED_SLASHES));
        $token = $encodedHeader . '.' . $encodedData;
        $algoType = substr($alg, 0, 2);

        if ($algoType === 'HS') {
            $algName = $algorithms[$alg];
            if (!array_key_exists($alg, $algorithms)) {
                throw new ExchangeError($alg . ' is not a supported jwt algorithm.');
            }
            $signature =  static::hmac($token, $secret, $algName, 'binary');
        } elseif ($algoType === 'RS') {
            $signature = static::rsa($token, $secret, $alg);
        }
        return $token . '.' . static::urlencodeBase64($signature);
    }

    public static function rsa($request, $secret, $alg = 'RS256') {
        $algorithms = array(
            'RS256' => \OPENSSL_ALGO_SHA256,
            'RS384' => \OPENSSL_ALGO_SHA384,
            'RS512' => \OPENSSL_ALGO_SHA512,
        );
        if (!array_key_exists($alg, $algorithms)) {
            throw new ExchangeError($alg . ' is not a supported rsa signing algorithm.');
        }
        $algName = $algorithms[$alg];
        $signature = null;
        \openssl_sign($request, $signature, $secret, $algName);
        return $signature;
    }

    public static function ecdsa($request, $secret, $algorithm = 'p256', $hash = null, $fixedLength = false) {
        $digest = $request;
        if ($hash !== null) {
            $digest = static::hash($request, $hash, 'hex');
        }
        $ec = new EC(strtolower($algorithm));
        $key = $ec->keyFromPrivate(ltrim($secret, '0x'));
        $ellipticSignature = $key->sign($digest, 'hex', array('canonical' => true));
        $count = new BN ('0');
        $minimumSize = (new BN ('1'))->shln (8 * 31)->sub (new BN ('1'));
        while ($fixedLength && ($ellipticSignature->r->gt($ec->nh) || $ellipticSignature->r->lte($minimumSize) || $ellipticSignature->s->lte($minimumSize))) {
            $ellipticSignature = $key->sign($digest, 'hex', array('canonical' => true, 'extraEntropy' => $count->toArray('le', 32)));
            $count = $count->add(new BN('1'));
        }
        $signature = array(
            'r' =>  $ellipticSignature->r->bi->toHex(),
            's' => $ellipticSignature->s->bi->toHex(),
            'v' => $ellipticSignature->recoveryParam,
        );
        return $signature;
    }

    public static function eddsa($request, $secret, $algorithm = 'ed25519') {
        // this method is experimental ( ͡° ͜ʖ ͡°)
        $curve = new EdDSA ($algorithm);
        $signature = $curve->signModified ($request, $secret);
        return static::binary_to_base58(static::base16_to_binary($signature->toHex()));
    }

    public function throttle() {
        $now = $this->milliseconds();
        $elapsed = $now - $this->lastRestRequestTimestamp;
        if ($elapsed < $this->rateLimit) {
            $delay = $this->rateLimit - $elapsed;
            usleep((int) ($delay * 1000.0));
        }
    }

    public function sign($path, $api = 'public', $method = 'GET', $params = array(), $headers = null, $body = null) {
        throw new NotSupported($this->id . ' sign() not supported yet');
    }

    public function fetch2($path, $api = 'public', $method = 'GET', $params = array(), $headers = null, $body = null) {
        $request = $this->sign($path, $api, $method, $params, $headers, $body);
        return $this->fetch($request['url'], $request['method'], $request['headers'], $request['body']);
    }

    public function request($path, $api = 'public', $method = 'GET', $params = array(), $headers = null, $body = null) {
        return $this->fetch2($path, $api, $method, $params, $headers, $body);
    }

    public function throwExactlyMatchedException($exact, $string, $message) {
        return $this->throw_exactly_matched_exception($exact, $string, $message);
    }

    public function throw_exactly_matched_exception($exact, $string, $message) {
        if (isset($exact[$string])) {
            throw new $exact[$string]($message);
        }
    }

    public function throwBroadlyMatchedException($broad, $string, $message) {
        return $this->throw_broadly_matched_exception($broad, $string, $message);
    }

    public function throw_broadly_matched_exception($broad, $string, $message) {
        $broad_key = $this->find_broadly_matched_key($broad, $string);
        if ($broad_key !== null) {
            throw new $broad[$broad_key]($message);
        }
    }

    public function findBroadlyMatchedKey($broad, $string) {
        return $this->find_broadly_matched_key($broad, $string);
    }

    public function find_broadly_matched_key($broad, $string) {
        $keys = is_array($broad) ? array_keys($broad) : array();
        for ($i = 0; $i < count($keys); $i++) {
            $key = $keys[$i];
            if (mb_strpos($string, $key) !== false) {
                return $key;
            }
        }
        return null;
    }

    public function handle_errors($code, $reason, $url, $method, $headers, $body, $response, $request_headers, $request_body) {
        // it's a stub function, does nothing in base code
    }

    public function parse_json($json_string, $as_associative_array = true) {
        return json_decode($json_string, $as_associative_array);
    }

    // public function print() {
    //     $args = func_get_args();
    //     if (is_array($args)) {
    //         $array = array();
    //         foreach ($args as $arg) {
    //             $array[] = is_string($arg) ? $arg : json_encode($arg, JSON_PRETTY_PRINT);
    //         }
    //         echo implode(' ', $array), "\n";
    //     }
    // }

    public function fetch($url, $method = 'GET', $headers = null, $body = null) {
        if ($this->enableRateLimit) {
            $this->throttle();
        }

        $headers = array_merge($this->headers, $headers ? $headers : array());

        if (strlen($this->proxy)) {
            $headers['Origin'] = $this->origin;
        }

        if (!$headers) {
            $headers = array();
        } elseif (is_array($headers)) {
            $tmp = $headers;
            $headers = array();
            foreach ($tmp as $key => $value) {
                $headers[] = $key . ': ' . $value;
            }
        }

        // this name for the proxy string is deprecated
        // we should rename it to $this->cors everywhere
        $url = $this->proxy . $url;

        $verbose_headers = $headers;

        // https://github.com/ccxt/ccxt/issues/5914
        if ($this->curl) {
            if ($this->curl_close) {
                curl_close($this->curl); // we properly close the curl channel here to save cookies
                $this->curl = curl_init();
            } else if ($this->curl_reset) {
                curl_reset($this->curl); // this is the default
            }
        } else {
            $this->curl = curl_init();
        }

        curl_setopt($this->curl, CURLOPT_URL, $url);

        if ($this->timeout) {
            curl_setopt($this->curl, CURLOPT_CONNECTTIMEOUT_MS, (int) ($this->timeout));
            curl_setopt($this->curl, CURLOPT_TIMEOUT_MS, (int) ($this->timeout));
        }

        curl_setopt($this->curl, CURLOPT_RETURNTRANSFER, true);
        curl_setopt($this->curl, CURLOPT_SSL_VERIFYPEER, false);

        if ($this->userAgent) {
            if (gettype($this->userAgent) == 'string') {
                curl_setopt($this->curl, CURLOPT_USERAGENT, $this->userAgent);
                $verbose_headers = array_merge($verbose_headers, array('User-Agent' => $this->userAgent));
            } elseif ((gettype($this->userAgent) == 'array') && array_key_exists('User-Agent', $this->userAgent)) {
                curl_setopt($this->curl, CURLOPT_USERAGENT, $this->userAgent['User-Agent']);
                $verbose_headers = array_merge($verbose_headers, $this->userAgent);
            }
        }

        curl_setopt($this->curl, CURLOPT_ENCODING, '');

        if ($method == 'GET') {
            curl_setopt($this->curl, CURLOPT_HTTPGET, true);
        } elseif ($method == 'POST') {
            curl_setopt($this->curl, CURLOPT_POST, true);
            curl_setopt($this->curl, CURLOPT_POSTFIELDS, $body);
        } elseif ($method == 'PUT') {
            curl_setopt($this->curl, CURLOPT_CUSTOMREQUEST, 'PUT');
            curl_setopt($this->curl, CURLOPT_POSTFIELDS, $body);
            $headers[] = 'X-HTTP-Method-Override: PUT';
        } elseif ($method == 'PATCH') {
            curl_setopt($this->curl, CURLOPT_CUSTOMREQUEST, 'PATCH');
            curl_setopt($this->curl, CURLOPT_POSTFIELDS, $body);
        } elseif ($method === 'DELETE') {
            curl_setopt($this->curl, CURLOPT_CUSTOMREQUEST, 'DELETE');
            curl_setopt($this->curl, CURLOPT_POSTFIELDS, $body);

            $headers[] = 'X-HTTP-Method-Override: DELETE';
        }

        if ($headers) {
            curl_setopt($this->curl, CURLOPT_HTTPHEADER, $headers);
        }

        if ($this->verbose) {
            print_r(array('Request:', $method, $url, $verbose_headers, $body));
        }

        // we probably only need to set it once on startup
        if ($this->curlopt_interface) {
            curl_setopt($this->curl, CURLOPT_INTERFACE, $this->curlopt_interface);
        }

        /*

        // this is currently not integrated, reserved for future
        if ($this->proxy) {
            curl_setopt ($this->curl, CURLOPT_PROXY, $this->proxy);
        }

        */

        curl_setopt($this->curl, CURLOPT_FOLLOWLOCATION, true);
        curl_setopt($this->curl, CURLOPT_FAILONERROR, false);

        $response_headers = array();
        $http_status_text = '';

        // this function is called by curl for each header received
        curl_setopt($this->curl, CURLOPT_HEADERFUNCTION,
            function ($curl, $header) use (&$response_headers, &$http_status_text) {
                $length = strlen($header);
                $tuple = explode(':', $header, 2);
                if (count($tuple) !== 2) { // ignore invalid headers
                    // if it's a "GET https://example.com/path 200 OK" line
                    // try to parse the "OK" HTTP status string
                    if (substr($header, 0, 4) === 'HTTP') {
                        $parts = explode(' ', $header);
                        if (count($parts) === 3) {
                            $http_status_text = trim($parts[2]);
                        }
                    }
                    return $length;
                }
                $key = strtolower(trim($tuple[0]));
                $value = trim($tuple[1]);
                if (!array_key_exists($key, $response_headers)) {
                    $response_headers[$key] = array($value);
                } else {
                    $response_headers[$key][] = $value;
                }
                return $length;
            }
        );

        // user-defined cURL options (if any)
        if (!empty($this->curl_options)) {
            curl_setopt_array($this->curl, $this->curl_options);
        }

        $result = curl_exec($this->curl);

        $this->lastRestRequestTimestamp = $this->milliseconds();

        if ($this->enableLastHttpResponse) {
            $this->last_http_response = $result;
        }

        if ($this->enableLastResponseHeaders) {
            $this->last_response_headers = $response_headers;
        }

        $json_response = null;

        if ($this->is_json_encoded_object($result)) {
            $json_response = $this->parse_json($result);

            if ($this->enableLastJsonResponse) {
                $this->last_json_response = $json_response;
            }
        }

        $curl_errno = curl_errno($this->curl);
        $curl_error = curl_error($this->curl);
        $http_status_code = curl_getinfo($this->curl, CURLINFO_HTTP_CODE);

        if ($this->verbose) {
            print_r(array('Response:', $method, $url, $http_status_code, $curl_error, $response_headers, $result));
        }

        $this->handle_errors($http_status_code, $http_status_text, $url, $method, $response_headers, $result ? $result : null, $json_response, $headers, $body);

        if ($result === false) {
            if ($curl_errno == 28) { // CURLE_OPERATION_TIMEDOUT
                throw new RequestTimeout(implode(' ', array($url, $method, $curl_errno, $curl_error)));
            }

            // all sorts of SSL problems, accessibility
            throw new ExchangeNotAvailable(implode(' ', array($url, $method, $curl_errno, $curl_error)));
        }

        $string_code = (string) $http_status_code;

        if (array_key_exists($string_code, $this->httpExceptions)) {
            $error_class = $this->httpExceptions[$string_code];
            if ($error_class === 'ExchangeNotAvailable') {
                if (preg_match('#cloudflare|incapsula|overload|ddos#i', $result)) {
                    throw new DDoSProtection(implode(' ', array($url, $method, $http_status_code, $result)));
                }
                $details = '(possible reasons: ' . implode(', ', array(
                        'invalid API keys',
                        'bad or old nonce',
                        'exchange is down or offline',
                        'on maintenance',
                        'DDoS protection',
                        'rate-limiting in effect',
                    )) . ')';
                throw new ExchangeNotAvailable(implode(' ', array($url, $method, $http_status_code, $result, $details)));
            }
            if (substr($error_class, 0, 6) !== '\\ccxt\\') {
                $error_class = '\\ccxt\\' . $error_class;
            }
            throw new $error_class(implode(' ', array($url, $method, $http_status_code, $result)));
        }

        if (!$json_response) {
            $details = '(possible reasons: ' . implode(', ', array(
                    'exchange is down or offline',
                    'on maintenance',
                    'DDoS protection',
                    'rate-limiting in effect',
                )) . ')';
            $error_class = null;
            if (preg_match('#offline|busy|retry|wait|unavailable|maintain|maintenance|maintenancing#i', $result)) {
                $error_class = 'ExchangeNotAvailable';
            }

            if (preg_match('#cloudflare|incapsula#i', $result)) {
                $error_class = 'DDosProtection';
            }
            if ($error_class !== null) {
                if (substr($error_class, 0, 6) !== '\\ccxt\\') {
                    $error_class = '\\ccxt\\' . $error_class;
                }
                throw new $error_class(implode(' ', array($url, $method, $http_status_code, 'not accessible from this location at the moment', $details)));
            }
        }

        return isset($json_response) ? $json_response : $result;
    }

    public function set_markets($markets, $currencies = null) {
        $values = is_array($markets) ? array_values($markets) : array();
        for ($i = 0; $i < count($values); $i++) {
            $values[$i] = array_replace_recursive(
                $this->fees['trading'],
                array('precision' => $this->precision, 'limits' => $this->limits),
                $values[$i]
            );
        }
        $this->markets = static::index_by($values, 'symbol');
        $this->markets_by_id = static::index_by($values, 'id');
        $this->marketsById = $this->markets_by_id;
        $this->symbols = array_keys($this->markets);
        sort($this->symbols);
        $this->ids = array_keys($this->markets_by_id);
        sort($this->ids);
        if ($currencies) {
            $this->currencies = array_replace_recursive($currencies, $this->currencies);
        } else {
            $base_currencies = array_map(function ($market) {
                return array(
                    'id' => isset($market['baseId']) ? $market['baseId'] : $market['base'],
                    'numericId' => array_key_exists('baseNumericId', $market) ? $market['baseNumericId'] : null,
                    'code' => $market['base'],
                    'precision' => array_key_exists('precision', $market) ? (
                        array_key_exists('base', $market['precision']) ? $market['precision']['base'] : (
                            array_key_exists('amount', $market['precision']) ? $market['precision']['amount'] : null
                        )) : 8,
                );
            }, array_filter($values, function ($market) {
                return array_key_exists('base', $market);
            }));
            $quote_currencies = array_map(function ($market) {
                return array(
                    'id' => isset($market['quoteId']) ? $market['quoteId'] : $market['quote'],
                    'numericId' => array_key_exists('quoteNumericId', $market) ? $market['quoteNumericId'] : null,
                    'code' => $market['quote'],
                    'precision' => array_key_exists('precision', $market) ? (
                        array_key_exists('quote', $market['precision']) ? $market['precision']['quote'] : (
                            array_key_exists('price', $market['precision']) ? $market['precision']['price'] : null
                        )) : 8,
                );
            }, array_filter($values, function ($market) {
                return array_key_exists('quote', $market);
            }));
            $base_currencies = static::sort_by($base_currencies, 'code');
            $quote_currencies = static::sort_by($quote_currencies, 'code');
            $this->base_currencies = static::index_by($base_currencies, 'code');
            $this->quote_currencies = static::index_by($quote_currencies, 'code');
            $currencies = array_merge($this->base_currencies, $this->quote_currencies);
            $this->currencies = array_replace_recursive($currencies, $this->currencies);
        }
        $this->currencies_by_id = static::index_by(array_values($this->currencies), 'id');
        return $this->markets;
    }

    public function setMarkets($markets) {
        return $this->set_markets($markets);
    }

    public function loadMarkets($reload = false, $params = array()) {
        return $this->load_markets($reload, $params);
    }

    public function load_markets($reload = false, $params = array()) {
        if (!$reload && $this->markets) {
            if (!$this->markets_by_id) {
                return $this->set_markets($this->markets);
            }
            return $this->markets;
        }
        $currencies = null;
        if (array_key_exists('fetchCurrencies', $this->has) && $this->has['fetchCurrencies']) {
            $currencies = $this->fetch_currencies();
        }
        $markets = $this->fetch_markets($params);
        return $this->set_markets($markets, $currencies);
    }

    public function loadAccounts($reload = false, $params = array()) {
        return $this->load_accounts($reload, $params);
    }

    public function load_accounts($reload = false, $params = array()) {
        if ($reload) {
            $this->accounts = $this->fetch_accounts($params);
        } else {
            if ($this->accounts) {
                return $this->accounts;
            } else {
                $this->accounts = $this->fetch_accounts($params);
            }
        }
        $this->accountsById = static::index_by($this->accounts, 'id');
        return $this->accounts;
    }

    public function parse_ohlcv($ohlcv, $market = null) {
        return ('array' === gettype($ohlcv) && !static::is_associative($ohlcv)) ? array_slice($ohlcv, 0, 6) : $ohlcv;
    }

    public function parseOHLCV($ohlcv, $market = null) {
        return $this->parse_ohlcv($ohlcv, $market);
    }

    public function parse_ohlcvs($ohlcvs, $market = null, $timeframe = 60, $since = null, $limit = null) {
        $ohlcvs = is_array($ohlcvs) ? array_values($ohlcvs) : array();
        $result = array();
        $num_ohlcvs = count($ohlcvs);
        for ($i = 0; $i < $num_ohlcvs; $i++) {
            if ($limit && (count($result) >= $limit)) {
                break;
            }
            $ohlcv = $this->parse_ohlcv($ohlcvs[$i], $market);
            if ($since && ($ohlcv[0] < $since)) {
                continue;
            }
            $result[] = $ohlcv;
        }
        return $this->sort_by($result, 0);
    }

    public function parseOHLCVs($ohlcvs, $market = null, $timeframe = 60, $since = null, $limit = null) {
        return $this->parse_ohlcvs($ohlcvs, $market, $timeframe, $since, $limit);
    }

    public function parse_bid_ask($bidask, $price_key = 0, $amount_key = 1) {
        return array(floatval($bidask[$price_key]), floatval($bidask[$amount_key]));
    }

    public function parse_bids_asks($bidasks, $price_key = 0, $amount_key = 1) {
        $result = array();
        $array = is_array($bidasks) ? array_values($bidasks) : array();
        foreach ($array as $bidask) {
            $result[] = $this->parse_bid_ask($bidask, $price_key, $amount_key);
        }
        return $result;
    }

    public function parseBidAsk($bidask, $price_key = 0, $amount_key = 1) {
        return $this->parse_bid_ask($bidask, $price_key, $amount_key);
    }

    public function parseBidsAsks($bidasks, $price_key = 0, $amount_key = 1) {
        return $this->parse_bids_asks($bidasks, $price_key, $amount_key);
    }

    public function fetch_l2_order_book($symbol, $limit = null, $params = array()) {
        $orderbook = $this->fetch_order_book($symbol, $limit, $params);
        return array_merge($orderbook, array(
            'bids' => $this->sort_by($this->aggregate($orderbook['bids']), 0, true),
            'asks' => $this->sort_by($this->aggregate($orderbook['asks']), 0),
        ));
    }

    public function fetchL2OrderBook($symbol, $limit = null, $params = array()) {
        return $this->fetch_l2_order_book($symbol, $limit, $params);
    }

    public function parse_order_book($orderbook, $timestamp = null, $bids_key = 'bids', $asks_key = 'asks', $price_key = 0, $amount_key = 1) {
        return array(
            'bids' => $this->sort_by(
                is_array($orderbook) && array_key_exists($bids_key, $orderbook) ?
                    $this->parse_bids_asks($orderbook[$bids_key], $price_key, $amount_key) : array(),
                0, true),
            'asks' => $this->sort_by(
                is_array($orderbook) && array_key_exists($asks_key, $orderbook) ?
                    $this->parse_bids_asks($orderbook[$asks_key], $price_key, $amount_key) : array(),
                0),
            'timestamp' => $timestamp,
            'datetime' => isset($timestamp) ? $this->iso8601($timestamp) : null,
            'nonce' => null,
        );
    }

    public function parseOrderBook($orderbook, $timestamp = null, $bids_key = 'bids', $asks_key = 'asks', $price_key = 0, $amount_key = 1) {
        return $this->parse_order_book($orderbook, $timestamp, $bids_key, $asks_key, $price_key, $amount_key);
    }

    public function parse_balance($balance) {
        $currencies = $this->omit($balance, array('info', 'free', 'used', 'total'));

        $balance['free'] = array();
        $balance['used'] = array();
        $balance['total'] = array();

        foreach ($currencies as $code => $value) {
            if (!isset($value['total'])) {
                if (isset($value['free']) && isset($value['used'])) {
                    $balance[$code]['total'] = static::sum($value['free'], $value['used']);
                }
            }
            if (!isset($value['used'])) {
                if (isset($value['total']) && isset($value['free'])) {
                    $balance[$code]['used'] = static::sum($value['total'], -$value['free']);
                }
            }
            if (!isset($value['free'])) {
                if (isset($value['total']) && isset($value['used'])) {
                    $balance[$code]['free'] = static::sum($value['total'], -$value['used']);
                }
            }
            $balance['free'][$code] = $balance[$code]['free'];
            $balance['used'][$code] = $balance[$code]['used'];
            $balance['total'][$code] = $balance[$code]['total'];
        }
        return $balance;
    }

    public function parseBalance($balance) {
        return $this->parse_balance($balance);
    }

    public function fetch_partial_balance($part, $params = array()) {
        $balance = $this->fetch_balance($params);
        return $balance[$part];
    }

    public function fetch_free_balance($params = array()) {
        return $this->fetch_partial_balance('free', $params);
    }

    public function fetch_used_balance($params = array()) {
        return $this->fetch_partial_balance('used', $params);
    }

    public function fetch_total_balance($params = array()) {
        return $this->fetch_partial_balance('total', $params);
    }

    public function fetchFreeBalance($params = array()) {
        return $this->fetch_free_balance($params);
    }

    public function fetchUsedBalance($params = array()) {
        return $this->fetch_used_balance($params);
    }

    public function fetchTotalBalance($params = array()) {
        return $this->fetch_total_balance($params);
    }

    public function fetch_trading_fees($params = array()) {
        throw new NotSupported($this->id . ' fetch_trading_fees not supported yet');
    }

    public function fetch_trading_fee($symbol, $params = array()) {
        if (!$this->has['fetchTradingFees']) {
            throw new NotSupported($this->id . ' fetch_trading_fee not supported yet');
        }
        return $this->fetch_trading_fees($params);
    }

    public function load_trading_limits($symbols = null, $reload = false, $params = array()) {
        if ($this->has['fetchTradingLimits']) {
            if ($reload || !(is_array($this->options) && array_key_exists('limitsLoaded', $this->options))) {
                $response = $this->fetch_trading_limits($symbols);
                // $limits = $response['limits'];
                // $keys = is_array ($limits) ? array_keys ($limits) : array ();
                for ($i = 0; $i < count($symbols); $i++) {
                    $symbol = $symbols[$i];
                    $this->markets[$symbol] = array_replace_recursive($this->markets[$symbol], $response[$symbol]);
                }
                $this->options['limitsLoaded'] = $this->milliseconds();
            }
        }
        return $this->markets;
    }

    public function filter_by_since_limit($array, $since = null, $limit = null, $key = 'timestamp', $tail = false) {
        $result = array();
        $since_is_set = isset($since);
        if ($since_is_set) {
            foreach ($array as $entry) {
                if ($entry[$key] > $since) {
                    $result[] = $entry;
                }
            }
        } else {
            $result = $array;
        }
        if (isset($limit)) {
            $result = ($tail && !$since_is_set) ?
                array_slice($result, -$limit) :
                array_slice($result, 0, $limit);
        }
        return $result;
    }

    public function filterBySinceLimit($array, $since = null, $limit = null, $key = 'timestamp', $tail = false) {
        return $this->filter_by_since_limit($array, $since, $limit, $key, $tail);
    }

    public function parse_trades($trades, $market = null, $since = null, $limit = null, $params = array()) {
        $array = is_array($trades) ? array_values($trades) : array();
        $result = array();
        foreach ($array as $trade) {
            $result[] = array_merge($this->parse_trade($trade, $market), $params);
        }
        $result = $this->sort_by($result, 'timestamp');
        $symbol = isset($market) ? $market['symbol'] : null;
        return $this->filter_by_symbol_since_limit($result, $symbol, $since, $limit);
    }

    public function parseTrades($trades, $market = null, $since = null, $limit = null, $params = array()) {
        return $this->parse_trades($trades, $market, $since, $limit, $params);
    }

    public function parse_ledger($items, $currency = null, $since = null, $limit = null, $params = array()) {
        $array = is_array($items) ? array_values($items) : array();
        $result = array();
        foreach ($array as $item) {
            $entry = $this->parse_ledger_entry($item, $currency);
            if (gettype ($entry) === 'array' && count (array_filter (array_keys ($entry), 'is_string')) == 0) {
                foreach ($entry as $i) {
                    $result[] = array_replace_recursive($i, $params);
                }
            } else {
                $result[] = array_replace_recursive($entry, $params);
            }
        }
        $result = $this->sort_by($result, 'timestamp');
        $code = isset($currency) ? $currency['code'] : null;
        return $this->filter_by_currency_since_limit($result, $code, $since, $limit);
    }

    public function parseLedger($items, $currency = null, $since = null, $limit = null, $params = array()) {
        return $this->parse_ledger($items, $currency, $since, $limit, $params);
    }

    public function parse_transactions($transactions, $currency = null, $since = null, $limit = null, $params = array()) {
        $array = is_array($transactions) ? array_values($transactions) : array();
        $result = array();
        foreach ($array as $transaction) {
            $result[] = array_replace_recursive($this->parse_transaction($transaction, $currency), $params);
        }
        $result = $this->sort_by($result, 'timestamp');
        $code = isset($currency) ? $currency['code'] : null;
        return $this->filter_by_currency_since_limit($result, $code, $since, $limit);
    }

    public function parseTransactions($transactions, $currency = null, $since = null, $limit = null, $params = array()) {
        return $this->parse_transactions($transactions, $currency, $since, $limit, $params);
    }

    public function parse_orders($orders, $market = null, $since = null, $limit = null, $params = array()) {
        $array = is_array($orders) ? array_values($orders) : array();
        $result = array();
        foreach ($array as $order) {
            $result[] = array_replace_recursive($this->parse_order($order, $market), $params);
        }
        $result = $this->sort_by($result, 'timestamp');
        $symbol = isset($market) ? $market['symbol'] : null;
        return $this->filter_by_symbol_since_limit($result, $symbol, $since, $limit);
    }

    public function parseOrders($orders, $market = null, $since = null, $limit = null, $params = array()) {
        return $this->parse_orders($orders, $market, $since, $limit, $params);
    }

    public function safe_currency_code($currency_id, $currency = null) {
        $code = null;
        if ($currency_id !== null) {
            if ($this->currencies_by_id !== null && array_key_exists($currency_id, $this->currencies_by_id)) {
                $code = $this->currencies_by_id[$currency_id]['code'];
            } else {
                $code = $this->common_currency_code(mb_strtoupper($currency_id));
            }
        }
        if ($code === null && $currency !== null) {
            $code = $currency['code'];
        }
        return $code;
    }

    public function safeCurrencyCode($currency_id, $currency = null) {
        return $this->safe_currency_code($currency_id, $currency);
    }

    public function filter_by_symbol($array, $symbol = null) {
        if ($symbol) {
            $grouped = $this->group_by($array, 'symbol');
            if (is_array($grouped) && array_key_exists($symbol, $grouped)) {
                return $grouped[$symbol];
            }
            return array();
        }
        return $array;
    }

    public function filterBySymbol($orders, $symbol = null) {
        return $this->filter_by_symbol($orders, $symbol);
    }

    public function filter_by_value_since_limit($array, $field, $value = null, $since = null, $limit = null, $key = 'timestamp', $tail = false) {
        $valueIsSet = isset($value);
        $sinceIsSet = isset($since);
        $result = array();
        foreach ($array as $k => $v) {
            if (($valueIsSet ? ($v[$field] === $value) : true) && ($sinceIsSet ? ($v[$key] >= $since) : true)) {
                $result[] = $v;
            }
        }
        if (isset($limit)) {
            return ($tail && !$sinceIsSet) ? array_slice($result, -$limit) : array_slice($result, 0, $limit);
        }
        return $result;
    }

    public function filter_by_symbol_since_limit($array, $symbol = null, $since = null, $limit = null) {
        return $this->filter_by_value_since_limit($array, 'symbol', $symbol, $since, $limit);
    }

    public function filterBySymbolSinceLimit($array, $symbol = null, $since = null, $limit = null) {
        return $this->filter_by_symbol_since_limit($array, $symbol, $since, $limit);
    }

    public function filter_by_currency_since_limit($array, $code = null, $since = null, $limit = null) {
        return $this->filter_by_value_since_limit($array, 'currency', $code, $since, $limit);
    }

    public function filterByCurrencySinceLimit($array, $code = null, $since = null, $limit = null) {
        return $this->filter_by_currency_since_limit($array, $code, $since, $limit);
    }

    public function filter_by_array($objects, $key, $values = null, $indexed = true) {
        $objects = array_values($objects);

        // return all of them if no $symbols were passed in the first argument
        if ($values === null) {
            return $indexed ? static::index_by($objects, $key) : $objects;
        }

        $result = array();
        for ($i = 0; $i < count($objects); $i++) {
            $value = isset($objects[$i][$key]) ? $objects[$i][$key] : null;
            if (in_array($value, $values)) {
                $result[] = $objects[$i];
            }
        }

        return $indexed ? static::index_by($result, $key) : $result;
    }

    public function filterByArray($objects, $key, $values = null, $indexed = true) {
        return $this->filter_by_array($objects, $key, $values, $indexed);
    }

    public function fetch_bids_asks($symbols, $params = array()) { // stub
        throw new NotSupported($this->id . ' API does not allow to fetch all prices at once with a single call to fetch_bids_asks () for now');
    }

    public function fetchBidsAsks($symbols, $params = array()) {
        return $this->fetch_bids_asks($symbols, $params);
    }

    public function fetch_ticker($symbol, $params = array()) { // stub
        throw new NotSupported($this->id . ' fetchTicker not supported yet');
    }

    public function fetch_tickers($symbols, $params = array()) { // stub
        throw new NotSupported($this->id . ' API does not allow to fetch all tickers at once with a single call to fetch_tickers () for now');
    }

    public function fetchTickers($symbols = null, $params = array()) {
        return $this->fetch_tickers($symbols, $params);
    }

    public function fetch_order_status($id, $symbol = null, $params = array()) {
        $order = $this->fetch_order($id, $symbol, $params);
        return $order['status'];
    }

    public function fetchOrderStatus($id, $market = null) {
        return $this->fetch_order_status($id);
    }

    public function purge_cached_orders($before) {
        $this->orders = static::index_by(array_filter($this->orders, function ($order) use ($before) {
            return ('open' === $order['status']) || ($order['timestamp'] >= $before);
        }), 'id');
        return $this->orders;
    }

    public function purgeCachedOrders($before) {
        return $this->purge_cached_orders($before);
    }

    public function fetch_order($id, $symbol = null, $params = array()) {
        throw new NotSupported($this->id . ' fetch_order() not supported yet');
    }

    public function fetchOrder($id, $symbol = null, $params = array()) {
        return $this->fetch_order($id, $symbol, $params);
    }

    public function fetch_unified_order($order, $params = array ()) {
        return $this->fetch_order($this->safe_value($order, 'id'), $this->safe_value($order, 'symbol'), $params);
    }

    public function fetchUnifiedOrder($order, $params = array ()) {
        return $this->fetch_unified_order($order, $params);
    }

    public function fetch_order_trades($id, $symbol = null, $params = array()) {
        throw new NotSupported($this->id . ' fetch_order_trades() not supported yet');
    }

    public function fetchOrderTrades($id, $symbol = null, $params = array()) {
        return $this->fetch_order_trades($id, $symbol, $params);
    }

    public function fetch_orders($symbol = null, $since = null, $limit = null, $params = array()) {
        throw new NotSupported($this->id . ' fetch_orders() not supported yet');
    }

    public function fetchOrders($symbol = null, $since = null, $limit = null, $params = array()) {
        return $this->fetch_orders($symbol, $since, $limit, $params);
    }

    public function fetch_open_orders($symbol = null, $since = null, $limit = null, $params = array()) {
        throw new NotSupported($this->id . ' fetch_open_orders() not supported yet');
    }

    public function fetchOpenOrders($symbol = null, $since = null, $limit = null, $params = array()) {
        return $this->fetch_open_orders($symbol, $since, $limit, $params);
    }

    public function fetch_closed_orders($symbol = null, $since = null, $limit = null, $params = array()) {
        throw new NotSupported($this->id . ' fetch_closed_orders() not supported yet');
    }

    public function fetchClosedOrders($symbol = null, $since = null, $limit = null, $params = array()) {
        return $this->fetch_closed_orders($symbol, $since, $limit, $params);
    }

    public function fetch_my_trades($symbol = null, $since = null, $limit = null, $params = array()) {
        throw new NotSupported($this->id . ' fetch_my_trades() not supported yet');
    }

    public function fetchMyTrades($symbol = null, $since = null, $limit = null, $params = array()) {
        return $this->fetch_my_trades($symbol, $since, $limit, $params);
    }

    public function fetchTransactions($code = null, $since = null, $limit = null, $params = array()) {
        return $this->fetch_transactions($code, $since, $limit, $params);
    }

    public function fetch_transactions($code = null, $since = null, $limit = null, $params = array()) {
        throw new NotSupported($this->id . ' fetch_transactions() not supported yet');
    }

    public function fetchDeposits($code = null, $since = null, $limit = null, $params = array()) {
        return $this->fetch_deposits($code, $since, $limit, $params);
    }

    public function fetch_deposits($code = null, $since = null, $limit = null, $params = array()) {
        throw new NotSupported($this->id . ' fetch_deposits() not supported yet');
    }

    public function fetchWithdrawals($code = null, $since = null, $limit = null, $params = array()) {
        return $this->fetch_withdrawals($code, $since, $limit, $params);
    }

    public function fetch_withdrawals($code = null, $since = null, $limit = null, $params = array()) {
        throw new NotSupported($this->id . ' fetch_withdrawals() not supported yet');
    }

    public function fetchDepositAddress($code, $params = array()) {
        return $this->fetch_deposit_address($code, $params);
    }

    public function fetch_deposit_address($code, $params = array()) {
        throw new NotSupported($this->id . ' fetch_deposit_address() not supported yet');
    }

    public function fetch_markets($params = array()) {
        // markets are returned as a list
        // currencies are returned as a dict
        // this is for historical reasons
        // and may be changed for consistency later
        return $this->markets ? array_values($this->markets) : array();
    }

    public function fetchMarkets($params = array()) {
        return $this->fetch_markets($params);
    }

    public function fetch_currencies($params = array()) {
        // markets are returned as a list
        // currencies are returned as a dict
        // this is for historical reasons
        // and may be changed for consistency later
        return $this->currencies ? $this->currencies : array();
    }

    public function fetchCurrencies($params = array()) {
        return $this->fetch_currencies();
    }

    public function fetchBalance($params = array()) {
        return $this->fetch_balance($params);
    }

    public function fetch_balance($params = array()) {
        throw new NotSupported($this->id . ' fetch_balance() not supported yet');
    }

    public function fetchOrderBook($symbol, $limit = null, $params = array()) {
        return $this->fetch_order_book($symbol, $limit, $params);
    }

    public function fetchTicker($symbol, $params = array()) {
        return $this->fetch_ticker($symbol, $params);
    }

    public function fetchTrades($symbol, $since = null, $limit = null, $params = array()) {
        return $this->fetch_trades($symbol, $since, $limit, $params);
    }

    public function fetch_ohlcv($symbol, $timeframe = '1m', $since = null, $limit = null, $params = array()) {
        if (!$this->has['fetchTrades']) {
            throw new NotSupported($this->$id . ' fetch_ohlcv() not supported yet');
        }
        $this->load_markets();
        $trades = $this->fetch_trades($symbol, $since, $limit, $params);
        return $this->build_ohlcv($trades, $timeframe, $since, $limit);
    }

    public function fetchStatus($params = array()) {
        return $this->fetch_status($params);
    }

    public function fetch_status($params = array()) {
        if ($this->has['fetchTime']) {
            $time = $this->fetch_time($params);
            $this->status = array_merge($this->status, array(
                'updated' => $time,
            ));
        }
        return $this->status;
    }

    public function fetchOHLCV($symbol, $timeframe = '1m', $since = null, $limit = null, $params = array()) {
        return $this->fetch_ohlcv($symbol, $timeframe, $since, $limit, $params);
    }

    public function parse_trading_view_ohlcv($ohlcvs, $market = null, $timeframe = '1m', $since = null, $limit = null) {
        $result = $this->convert_trading_view_to_ohlcv($ohlcvs);
        return $this->parse_ohlcvs($result, $market, $timeframe, $since, $limit);
    }

    public function convert_trading_view_to_ohlcv($ohlcvs, $t = 't', $o = 'o', $h = 'h', $l = 'l', $c = 'c', $v = 'v', $ms = false) {
        $result = array();
        for ($i = 0; $i < count($ohlcvs[$t]); $i++) {
            $result[] = array(
                $ms ? $ohlcvs[$t][$i] : ($ohlcvs[$t][$i] * 1000),
                $ohlcvs[$o][$i],
                $ohlcvs[$h][$i],
                $ohlcvs[$l][$i],
                $ohlcvs[$c][$i],
                $ohlcvs[$v][$i],
            );
        }
        return $result;
    }

    public function convert_ohlcv_to_trading_view($ohlcvs, $t = 't', $o = 'o', $h = 'h', $l = 'l', $c = 'c', $v = 'v', $ms = false) {
        $result = array();
        $result[$t] = array();
        $result[$o] = array();
        $result[$h] = array();
        $result[$l] = array();
        $result[$c] = array();
        $result[$v] = array();
        for ($i = 0; $i < count($ohlcvs); $i++) {
            $result[$t][] = $ms ? $ohlcvs[$i][0] : intval($ohlcvs[$i][0] / 1000);
            $result[$o][] = $ohlcvs[$i][1];
            $result[$h][] = $ohlcvs[$i][2];
            $result[$l][] = $ohlcvs[$i][3];
            $result[$c][] = $ohlcvs[$i][4];
            $result[$v][] = $ohlcvs[$i][5];
        }
        return $result;
    }

    public function edit_limit_buy_order($id, $symbol, $amount, $price, $params = array()) {
        return $this->edit_limit_order($id, $symbol, 'buy', $amount, $price, $params);
    }

    public function edit_limit_sell_order($id, $symbol, $amount, $price, $params = array()) {
        return $this->edit_limit_order($id, $symbol, 'sell', $amount, $price, $params);
    }

    public function edit_limit_order($id, $symbol, $side, $amount, $price, $params = array()) {
        return $this->edit_order($id, $symbol, 'limit', $side, $amount, $price, $params);
    }

    public function cancel_order($id, $symbol = null, $params = array()) {
        throw new NotSupported($this->id . ' cancel_order() not supported or not supported yet');
    }

    public function edit_order($id, $symbol, $type, $side, $amount, $price, $params = array()) {
        if (!$this->enableRateLimit) {
            throw new ExchangeError($this->id . ' edit_order() requires enableRateLimit = true');
        }
        $this->cancel_order($id, $symbol, $params);
        return $this->create_order($symbol, $type, $side, $amount, $price, $params);
    }

    public function cancelOrder($id, $symbol = null, $params = array()) {
        return $this->cancel_order($id, $symbol, $params);
    }

    public function cancel_unified_order($order, $params = array ()) {
        return $this->cancel_order($this->safe_value($order, 'id'), $this->safe_value($order, 'symbol'), $params);
    }

    public function cancelUnifiedOrder($order, $params = array ()) {
        return $this->cancel_unified_order($order, $params);
    }

    public function editLimitBuyOrder($id, $symbol, $amount, $price, $params = array()) {
        return $this->edit_limit_buy_order($id, $symbol, $amount, $price, $params);
    }

    public function editLimitSellOrder($id, $symbol, $amount, $price, $params = array()) {
        return $this->edit_limit_sell_order($id, $symbol, $amount, $price, $params);
    }

    public function editLimitOrder($id, $symbol, $side, $amount, $price, $params = array()) {
        return $this->edit_limit_order($id, $symbol, $side, $amount, $price, $params);
    }

    public function editOrder($id, $symbol, $type, $side, $amount, $price, $params = array()) {
        return $this->edit_order($id, $symbol, $type, $side, $amount, $price, $params);
    }

    public function create_order($symbol, $type, $side, $amount, $price = null, $params = array()) {
        throw new NotSupported($this->id . ' create_order() not supported yet');
    }

    public function create_limit_order($symbol, $side, $amount, $price, $params = array()) {
        return $this->create_order($symbol, 'limit', $side, $amount, $price, $params);
    }

    public function create_market_order($symbol, $side, $amount, $price = null, $params = array()) {
        return $this->create_order($symbol, 'market', $side, $amount, $price, $params);
    }

    public function create_limit_buy_order($symbol, $amount, $price, $params = array()) {
        return $this->create_order($symbol, 'limit', 'buy', $amount, $price, $params);
    }

    public function create_limit_sell_order($symbol, $amount, $price, $params = array()) {
        return $this->create_order($symbol, 'limit', 'sell', $amount, $price, $params);
    }

    public function create_market_buy_order($symbol, $amount, $params = array()) {
        return $this->create_order($symbol, 'market', 'buy', $amount, null, $params);
    }

    public function create_market_sell_order($symbol, $amount, $params = array()) {
        return $this->create_order($symbol, 'market', 'sell', $amount, null, $params);
    }

    public function createOrder($symbol, $type, $side, $amount, $price = null, $params = array()) {
        return $this->create_order($symbol, $type, $side, $amount, $price, $params);
    }

    public function createLimitOrder($symbol, $side, $amount, $price, $params = array()) {
        return $this->create_limit_order($symbol, $side, $amount, $price, $params);
    }

    public function createMarketOrder($symbol, $side, $amount, $price = null, $params = array()) {
        return $this->create_market_order($symbol, $side, $amount, $price, $params);
    }

    public function createLimitBuyOrder($symbol, $amount, $price, $params = array()) {
        return $this->create_limit_buy_order($symbol, $amount, $price, $params);
    }

    public function createLimitSellOrder($symbol, $amount, $price, $params = array()) {
        return $this->create_limit_sell_order($symbol, $amount, $price, $params);
    }

    public function createMarketBuyOrder($symbol, $amount, $params = array()) {
        return $this->create_market_buy_order($symbol, $amount, $params);
    }

    public function createMarketSellOrder($symbol, $amount, $params = array()) {
        return $this->create_market_sell_order($symbol, $amount, $params);
    }

    public function calculate_fee($symbol, $type, $side, $amount, $price, $takerOrMaker = 'taker', $params = array()) {
        $market = $this->markets[$symbol];
        $rate = $market[$takerOrMaker];
        $cost = floatval($this->cost_to_precision($symbol, $amount * $price));
        return array(
            'type' => $takerOrMaker,
            'currency' => $market['quote'],
            'rate' => $rate,
            'cost' => floatval($this->fee_to_precision($symbol, $rate * $cost)),
        );
    }

    public function createFee($symbol, $type, $side, $amount, $price, $fee = 'taker', $params = array()) {
        return $this->calculate_fee($symbol, $type, $side, $amount, $price, $fee, $params);
    }

    public static function account() {
        return array(
            'free' => null,
            'used' => null,
            'total' => null,
        );
    }

    public function common_currency_code($currency) {
        if (!$this->substituteCommonCurrencyCodes) {
            return $currency;
        }
        return $this->safe_string($this->commonCurrencies, $currency, $currency);
    }

    public function currency_id($commonCode) {
        if (!$this->currencies) {
            throw new ExchangeError($this->id . ' currencies not loaded');
        }

        if (array_key_exists($commonCode, $this->currencies)) {
            return $this->currencies[$commonCode]['id'];
        }

        $currencyIds = array();
        $distinct = is_array($this->commonCurrencies) ? array_keys($this->commonCurrencies) : array();
        for ($i = 0; $i < count($distinct); $i++) {
            $k = $distinct[$i];
            $currencyIds[$this->commonCurrencies[$k]] = $k;
        }

        return $this->safe_string($currencyIds, $commonCode, $commonCode);
    }

    public function precision_from_string($string) {
        $parts = explode('.', preg_replace('/0+$/', '', $string));
        return (count($parts) > 1) ? strlen($parts[1]) : 0;
    }

    public function cost_to_precision($symbol, $cost) {
        return self::decimal_to_precision($cost, ROUND, $this->markets[$symbol]['precision']['price'], $this->precisionMode);
    }

    public function costToPrecision($symbol, $cost) {
        return $this->cost_to_precision($symbol, $cost);
    }

    public function price_to_precision($symbol, $price) {
        return self::decimal_to_precision($price, ROUND, $this->markets[$symbol]['precision']['price'], $this->precisionMode);
    }

    public function priceToPrecision($symbol, $price) {
        return $this->price_to_precision($symbol, $price);
    }

    public function amount_to_precision($symbol, $amount) {
        return self::decimal_to_precision($amount, TRUNCATE, $this->markets[$symbol]['precision']['amount'], $this->precisionMode);
    }

    public function amountToPrecision($symbol, $amount) {
        return $this->amount_to_precision($symbol, $amount);
    }

    public function fee_to_precision($symbol, $fee) {
        return self::decimalToPrecision($fee, ROUND, $this->markets[$symbol]['precision']['price'], $this->precisionMode);
    }

    public function feeToPrecision($symbol, $fee) {
        return $this->fee_to_precision($symbol, $fee);
    }

    public function currency_to_precision($currency, $fee) {
        return self::decimal_to_precision($fee, ROUND, $this->currencies[$currency]['precision'], $this->precisionMode);
    }

    public function currencyToPrecision($symbol, $fee) {
        return $this->currency_to_precision($symbol, $fee);
    }

    public function commonCurrencyCode($currency) {
        return $this->common_currency_code($currency);
    }

    public function currencyId($commonCode) {
        return $this->currency_id($commonCode);
    }

    public function currency($code) {
        return (('string' === gettype($code)) &&
                   isset($this->currencies) &&
                   isset($this->currencies[$code])) ?
                        $this->currencies[$code] : $code;
    }

    public function market($symbol) {
        if (!isset($this->markets)) {
            throw new ExchangeError($this->id . ' markets not loaded');
        }
        if ((gettype($symbol) === 'string') && isset($this->markets[$symbol])) {
            return $this->markets[$symbol];
        }

        throw new BadSymbol($this->id . ' does not have market symbol ' . $symbol);
    }

    public function market_ids($symbols) {
        return array_map(array($this, 'market_id'), $symbols);
    }

    public function marketIds($symbols) {
        return $this->market_ids($symbols);
    }

    public function market_id($symbol) {
        return (is_array($market = $this->market($symbol))) ? $market['id'] : $symbol;
    }

    public function marketId($symbol) {
        return $this->market_id($symbol);
    }

    public function __call($function, $params) {
        if (array_key_exists($function, $this->defined_rest_api)) {
            $partial = $this->defined_rest_api[$function];
            $entry = $partial[3];
            $partial[3] = $params ? $params[0] : $params;
            return call_user_func_array(array($this, $entry), $partial);
        } else {
            /* handle errors */
            throw new ExchangeError($function . ' method not found, try underscore_notation instead of camelCase for the method being called');
        }
    }

    public function __sleep() {
        $return = array_keys(array_filter(get_object_vars($this), function ($var) {
            return !(is_object($var) || is_resource($var) || is_callable($var));
        }));
        return $return;
    }

    public function __wakeup() {
        $this->curl = curl_init();
        if ($this->api) {
            $this->define_rest_api($this->api, 'request');
        }
    }

    public function has($feature = null) {
        if (!$feature) {
            return $this->has;
        }
        $feature = strtolower($feature);
        $new_feature_map = array_change_key_case($this->has, CASE_LOWER);
        if (array_key_exists($feature, $new_feature_map)) {
            return $new_feature_map[$feature];
        }

        // PHP 5.6+ only:
        // $old_feature_map = array_change_key_case (array_filter (get_object_vars ($this), function ($key) {
        //     return strpos($key, 'has') !== false && $key !== 'has';
        // }, ARRAY_FILTER_USE_KEY), CASE_LOWER);

        // the above rewritten for PHP 5.4+
        $nonfiltered = get_object_vars($this);
        $filtered = array();
        foreach ($nonfiltered as $key => $value) {
            if ((strpos($key, 'has') !== false) && ($key !== 'has')) {
                $filtered[$key] = $value;
            }
        }
        $old_feature_map = array_change_key_case($filtered, CASE_LOWER);

        $old_feature = "has{$feature}";
        return array_key_exists($old_feature, $old_feature_map) ? $old_feature_map[$old_feature] : false;
    }

    public static function decimalToPrecision($x, $roundingMode = ROUND, $numPrecisionDigits = null, $countingMode = DECIMAL_PLACES, $paddingMode = NO_PADDING) {
        return static::decimal_to_precision($x, $roundingMode, $numPrecisionDigits, $countingMode, $paddingMode);
    }

    public static function precisionFromString($x) {
        $parts = explode ('.', preg_replace ('/0+$/', '', $x));
        if (count ($parts) > 1) {
            return strlen ($parts[1]);
        } else {
            return 0;
        }
    }

    public static function decimal_to_precision($x, $roundingMode = ROUND, $numPrecisionDigits = null, $countingMode = DECIMAL_PLACES, $paddingMode = NO_PADDING) {
        if ($countingMode === TICK_SIZE) {
            if (!(is_float ($numPrecisionDigits) || is_int($numPrecisionDigits)))
                throw new BaseError('Precision must be an integer or float for TICK_SIZE');
        } else {
            if (!is_int($numPrecisionDigits)) {
                throw new BaseError('Precision must be an integer');
            }
        }

        if (!is_numeric($x)) {
            throw new BaseError('Invalid number');
        }

        assert(($roundingMode === ROUND) || ($roundingMode === TRUNCATE));

        $result = '';

        // Special handling for negative precision
        if ($numPrecisionDigits < 0) {
            if ($countingMode === TICK_SIZE) {
                throw new BaseError ('TICK_SIZE cant be used with negative numPrecisionDigits');
            }
            $toNearest = pow(10, abs($numPrecisionDigits));
            if ($roundingMode === ROUND) {
                $result = (string) ($toNearest * static::decimal_to_precision($x / $toNearest, $roundingMode, 0, DECIMAL_PLACES, $paddingMode));
            }
            if ($roundingMode === TRUNCATE) {
                $result = static::decimal_to_precision($x - $x % $toNearest, $roundingMode, 0, DECIMAL_PLACES, $paddingMode);
            }
            return $result;
        }

        if ($countingMode === TICK_SIZE) {
            $precisionDigitsString = static::decimal_to_precision ($numPrecisionDigits, ROUND, 100, DECIMAL_PLACES, NO_PADDING);
            $newNumPrecisionDigits = static::precisionFromString ($precisionDigitsString);
            $missing = fmod($x, $numPrecisionDigits);
            $missing = floatval(static::decimal_to_precision ($missing, ROUND, 8, DECIMAL_PLACES, NO_PADDING));
            // See: https://github.com/ccxt/ccxt/pull/6486
            $fpError = static::decimal_to_precision ($missing / $numPrecisionDigits, ROUND, max($newNumPrecisionDigits, 8), DECIMAL_PLACES, NO_PADDING);
            if (static::precisionFromString ($fpError) !== 0) {
                if ($roundingMode === ROUND) {
                    if ($x > 0) {
                        if ($missing >= $numPrecisionDigits / 2) {
                            $x = $x - $missing + $numPrecisionDigits;
                        } else {
                            $x = $x - $missing;
                        }
                    } else {
                        if ($missing >= $numPrecisionDigits / 2) {
                            $x = $x - $missing;
                        } else {
                            $x = $x - $missing - $numPrecisionDigits;
                        }
                    }
                } else if (TRUNCATE === $roundingMode) {
                    $x = $x - $missing;
                }
            }
            return static::decimal_to_precision ($x, ROUND, $newNumPrecisionDigits, DECIMAL_PLACES, $paddingMode);
        }


        if ($roundingMode === ROUND) {
            if ($countingMode === DECIMAL_PLACES) {
                // Requested precision of 100 digits was truncated to PHP maximum of 53 digits
                $numPrecisionDigits = min(14, $numPrecisionDigits);
                $result = number_format(round($x, $numPrecisionDigits, PHP_ROUND_HALF_UP), $numPrecisionDigits, '.', '');
            } elseif ($countingMode === SIGNIFICANT_DIGITS) {
                $significantPosition = log(abs($x), 10) % 10;
                if ($significantPosition > 0) {
                    ++$significantPosition;
                }
                $result = static::number_to_string(round($x, $numPrecisionDigits - $significantPosition, PHP_ROUND_HALF_UP));
            }
        } elseif ($roundingMode === TRUNCATE) {
            $dotIndex = strpos($x, '.');
            $dotPosition = $dotIndex ?: strlen($x);
            if ($countingMode === DECIMAL_PLACES) {
                if ($dotIndex) {
                    list($before, $after) = explode('.', static::number_to_string($x));
                    $result = $before . '.' . substr($after, 0, $numPrecisionDigits);
                } else {
                    $result = $x;
                }
            } elseif ($countingMode === SIGNIFICANT_DIGITS) {
                if ($numPrecisionDigits === 0) {
                    return '0';
                }
                $significantPosition = (int) log(abs($x), 10);
                $start = $dotPosition - $significantPosition;
                $end = $start + $numPrecisionDigits;
                if ($dotPosition >= $end) {
                    --$end;
                }
                if ($numPrecisionDigits >= (strlen($x) - ($dotPosition ? 1 : 0))) {
                    $result = (string) $x;
                } else {
                    if ($significantPosition < 0) {
                        ++$end;
                    }
                    $result = str_pad(substr($x, 0, $end), $dotPosition, '0');
                }
            }
            $result = rtrim($result, '.');
        }

        $hasDot = (false !== strpos($result, '.'));
        if ($paddingMode === NO_PADDING) {
            if (($result === '')  && ($numPrecisionDigits === 0)) {
                return '0';
            }
            if ($hasDot) {
                $result = rtrim($result, '0');
                $result = rtrim($result, '.');
            }
        } elseif ($paddingMode === PAD_WITH_ZERO) {
            if ($hasDot) {
                if ($countingMode === DECIMAL_PLACES) {
                    list($before, $after) = explode('.', $result, 2);
                    $result = $before . '.' . str_pad($after, $numPrecisionDigits, '0');
                } elseif ($countingMode === SIGNIFICANT_DIGITS) {
                    if ($result < 1) {
                        $result = str_pad($result, strcspn($result, '123456789') + $numPrecisionDigits, '0');
                    }
                }
            } else {
                if ($countingMode === DECIMAL_PLACES) {
                    if ($numPrecisionDigits > 0) {
                        $result = $result . '.' . str_repeat('0', $numPrecisionDigits);
                    }
                } elseif ($countingMode === SIGNIFICANT_DIGITS) {
                    if ($numPrecisionDigits > strlen($result)) {
                        $result = $result . '.' . str_repeat('0', ($numPrecisionDigits - strlen($result)));
                    }
                }
            }
        }
        if (($result === '-0') || ($result === '-0.' . str_repeat('0', max(strlen($result) - 3, 0)))) {
            $result = substr($result, 1);
        }
        return $result;
    }

    public static function number_to_string($x) {
        // avoids scientific notation for too large and too small numbers
        $s = (string) $x;
        if (strpos($x, 'E') === false) {
            return $s;
        }
        $splitted = explode('E', $s);
        $number = rtrim(rtrim($splitted[0], '0'), '.');
        $exp = (int) $splitted[1];
        $len_after_dot = 0;
        if (strpos($number, '.') !== false) {
            $splitted = explode('.', $number);
            $len_after_dot = strlen($splitted[1]);
        }
        $number = str_replace(array('.', '-'), '', $number);
        $sign = ($x < 0) ? '-' : '';
        if ($exp > 0) {
            $zeros = str_repeat('0', abs($exp) - $len_after_dot);
            $s = $sign . $number . $zeros;
        } else {
            $zeros = str_repeat('0', abs($exp) - 1);
            $s = $sign . '0.' . $zeros . $number;
        }
        return $s;
    }

    // ------------------------------------------------------------------------
    // web3 / 0x methods

    public static function has_web3() {
        // PHP version of this function does nothing, as most of its
        // dependencies are lightweight and don't eat a lot
        return true;
    }

    public function check_required_dependencies() {
        if (!static::has_web3()) {
            throw new ExchangeError($this->id . ' requires web3 dependencies');
        }
    }

    public static function from_wei($amount, $decimals = 18) {
        $exponential = sprintf('%.' . $decimals . 'e', $amount);
        list($n, $exponent) = explode('e', $exponential);
        $new_exponent = intval($exponent) - $decimals;
        return floatval($n . 'e' . strval($new_exponent));
    }

    public static function to_wei($amount, $decimals = 18) {
        $exponential = sprintf('%.' . $decimals . 'e', $amount);
        list($n, $exponent) = explode('e', $exponential);
        $new_exponent = intval($exponent) + $decimals;
        return static::number_to_string(floatval($n . 'e' . strval($new_exponent)));
    }

    public function getZeroExOrderHash($order) {
        // $unpacked = array (
        //     "0x90fe2af704b34e0224bf2299c838e04d4dcf1364", // exchangeContractAddress
        //     "0x731fc101bbe102221c91c31ed0489f1ddfc439a3", // maker
        //     "0x00ba938cc0df182c25108d7bf2ee3d37bce07513", // taker
        //     "0xd0a1e359811322d97991e03f863a0c30c2cf029c", // makerTokenAddress
        //     "0x6ff6c0ff1d68b964901f986d4c9fa3ac68346570", // takerTokenAddress
        //     "0x88a64b5e882e5ad851bea5e7a3c8ba7c523fecbe", // feeRecipient
        //     "27100000000000000", // makerTokenAmount
        //     "874377028175459241", // takerTokenAmount
        //     "0", // makerFee
        //     "0", // takerFee
        //     "1534809575", // expirationUnixTimestampSec
        //     "3610846705800197954038657082705100176266402776121341340841167002345284333867", // salt
        // );
        // echo "0x" . call_user_func_array('\kornrunner\Solidity::sha3', $unpacked) . "\n";
        // should result in
        // 0xe815dc92933b68e7fc2b7102b8407ba7afb384e4080ac8d28ed42482933c5cf5

        $unpacked = array(
            $order['exchangeContractAddress'],      // { value: order.exchangeContractAddress, type: types_1.SolidityTypes.Address },
            $order['maker'],                        // { value: order.maker, type: types_1.SolidityTypes.Address },
            $order['taker'],                        // { value: order.taker, type: types_1.SolidityTypes.Address },
            $order['makerTokenAddress'],            // { value: order.makerTokenAddress, type: types_1.SolidityTypes.Address },
            $order['takerTokenAddress'],            // { value: order.takerTokenAddress, type: types_1.SolidityTypes.Address },
            $order['feeRecipient'],                 // { value: order.feeRecipient, type: types_1.SolidityTypes.Address },
            $order['makerTokenAmount'],             // { value: bigNumberToBN(order.makerTokenAmount), type: types_1.SolidityTypes.Uint256, },
            $order['takerTokenAmount'],             // { value: bigNumberToBN(order.takerTokenAmount), type: types_1.SolidityTypes.Uint256, },
            $order['makerFee'],                     // { value: bigNumberToBN(order.makerFee), type: types_1.SolidityTypes.Uint256, },
            $order['takerFee'],                     // { value: bigNumberToBN(order.takerFee), type: types_1.SolidityTypes.Uint256, },
            $order['expirationUnixTimestampSec'],   // { value: bigNumberToBN(order.expirationUnixTimestampSec), type: types_1.SolidityTypes.Uint256, },
            $order['salt'],                         // { value: bigNumberToBN(order.salt), type: types_1.SolidityTypes.Uint256 },
        );
        // $types = array (
        //     'address', // { value: order.exchangeContractAddress, type: types_1.SolidityTypes.Address },
        //     'address', // { value: order.maker, type: types_1.SolidityTypes.Address },
        //     'address', // { value: order.taker, type: types_1.SolidityTypes.Address },
        //     'address', // { value: order.makerTokenAddress, type: types_1.SolidityTypes.Address },
        //     'address', // { value: order.takerTokenAddress, type: types_1.SolidityTypes.Address },
        //     'address', // { value: order.feeRecipient, type: types_1.SolidityTypes.Address },
        //     'uint256', // { value: bigNumberToBN(order.makerTokenAmount), type: types_1.SolidityTypes.Uint256, },
        //     'uint256', // { value: bigNumberToBN(order.takerTokenAmount), type: types_1.SolidityTypes.Uint256, },
        //     'uint256', // { value: bigNumberToBN(order.makerFee), type: types_1.SolidityTypes.Uint256, },
        //     'uint256', // { value: bigNumberToBN(order.takerFee), type: types_1.SolidityTypes.Uint256, },
        //     'uint256', // { value: bigNumberToBN(order.expirationUnixTimestampSec), type: types_1.SolidityTypes.Uint256, },
        //     'uint256', // { value: bigNumberToBN(order.salt), type: types_1.SolidityTypes.Uint256 },
        // );
        return call_user_func_array('\kornrunner\Solidity::sha3', $unpacked);
    }

    public static function hashMessage($message) {
        $trimmed = ltrim($message, '0x');
        $buffer = unpack('C*', hex2bin($trimmed));
        $prefix = bin2hex("\u{0019}Ethereum Signed Message:\n" . sizeof($buffer));
        return '0x' . Keccak::hash(hex2bin($prefix . $trimmed), 256);
    }

    public static function signHash($hash, $privateKey) {
        $signature = static::ecdsa($hash, $privateKey, 'secp256k1', null);
        return array(
            'r' => '0x' . $signature['r'],
            's' => '0x' . $signature['s'],
            'v' => 27 + $signature['v'],
        );
    }

    public static function signMessage($message, $privateKey) {
        return static::signHash(static::hashMessage($message), $privateKey);
    }

    public function oath() {
        if ($this->twofa) {
            return $this->totp($this->twofa);
        } else {
            throw new ExchangeError($this->id . ' requires a non-empty value in $this->twofa property');
        }
    }

    public function soliditySha3($array) {
        return @call_user_func_array('\\kornrunner\Solidity::sha3', $array);
    }

    public static function base32_decode($s) {
        static $alphabet = 'ABCDEFGHIJKLMNOPQRSTUVWXYZ234567';
        $tmp = '';
        foreach (str_split($s) as $c) {
            if (($v = strpos($alphabet, $c)) === false) {
                $v = 0;
            }
            $tmp .= sprintf('%05b', $v);
        }
        $args = array_map('bindec', str_split($tmp, 8));
        array_unshift($args, 'C*');
        return rtrim(call_user_func_array('pack', $args), "\0");
    }

    public static function totp($key) {
        $noSpaceKey = str_replace(' ', '', $key);
        $encodedKey = static::base32_decode($noSpaceKey);
        $epoch = floor(time() / 30);
        $encodedEpoch = pack('J', $epoch);
        $hmacResult = static::hmac($encodedEpoch, $encodedKey, 'sha1', 'hex');
        $hmac = [];
        foreach (str_split($hmacResult, 2) as $hex) {
            $hmac[] = hexdec($hex);
        }
        $offset = $hmac[count($hmac) - 1] & 0xF;
        $code = ($hmac[$offset + 0] & 0x7F) << 24 | ($hmac[$offset + 1] & 0xFF) << 16 | ($hmac[$offset + 2] & 0xFF) << 8 | ($hmac[$offset + 3] & 0xFF);
        $otp = $code % pow(10, 6);
        return str_pad((string) $otp, 6, '0', STR_PAD_LEFT);
    }

    public static function number_to_be($n, $padding) {
        $n = new BN ($n);
        return array_reduce(array_map('chr', $n->toArray('be', $padding)), 'static::binary_concat');
    }

    public static function number_to_le($n, $padding) {
        $n = new BN ($n);
        return array_reduce(array_map('chr', $n->toArray('le', $padding)), 'static::binary_concat');
    }

    public static function integer_divide($a, $b) {
        return (new BN ($a))->div (new BN ($b));
    }

    public static function integer_modulo($a, $b) {
        return (new BN ($a))->mod (new BN ($b));
    }

    public static function integer_pow($a, $b) {
        return (new BN ($a))->pow (new BN ($b));
    }

    public static function base58_to_binary($s) {
        if (!self::$base58_decoder) {
            self::$base58_decoder = array();
            self::$base58_encoder = array();
            for ($i = 0; $i < strlen(self::$base58_alphabet); $i++) {
                $bigNum = new BN($i);
                self::$base58_decoder[self::$base58_alphabet[$i]] = $bigNum;
                self::$base58_encoder[$i] = self::$base58_alphabet[$i];
            }
        }
        $result = new BN(0);
        $base = new BN(58);
        for ($i = 0; $i < strlen($s); $i++) {
            $result->imul($base);
            $result->iadd(self::$base58_decoder[$s[$i]]);
        }
        return static::number_to_be($result, 0);
    }

    public static function binary_to_base58($b) {
        if (!self::$base58_encoder) {
            self::$base58_decoder = array();
            self::$base58_encoder = array();
            for ($i = 0; $i < strlen(self::$base58_alphabet); $i++) {
                $bigNum = new BN($i);
                self::$base58_decoder[self::$base58_alphabet[$i]] = $bigNum;
                self::$base58_encoder[$i] = self::$base58_alphabet[$i];
            }
        }
        // convert binary to decimal
        $result = new BN(0);
        $fromBase = new BN (0x100);
        $string = array();
        foreach (str_split($b) as $c) {
            $result->imul($fromBase);
            $result->iadd(new BN(ord($c)));
        }
        while (!$result->isZero()) {
            $next_character = $result->modn(58);
            $result->idivn(58);
            $string[] = self::$base58_encoder[$next_character];
        }
        return implode('', array_reverse($string));
    }
}<|MERGE_RESOLUTION|>--- conflicted
+++ resolved
@@ -36,11 +36,7 @@
 use Elliptic\EdDSA;
 use BN\BN;
 
-<<<<<<< HEAD
-$version = '1.29.60';
-=======
 $version = '1.33.20';
->>>>>>> e73c37f7
 
 // rounding mode
 const TRUNCATE = 0;
@@ -59,15 +55,11 @@
 
 class Exchange {
 
-<<<<<<< HEAD
-    const VERSION = '1.29.60';
-=======
     const VERSION = '1.33.20';
 
     private static $base58_alphabet = '123456789ABCDEFGHJKLMNPQRSTUVWXYZabcdefghijkmnopqrstuvwxyz';
     private static $base58_encoder = null;
     private static $base58_decoder = null;
->>>>>>> e73c37f7
 
     public static $exchanges = array(
         'acx',
