<?php

namespace ccxt;

// PLEASE DO NOT EDIT THIS FILE, IT IS GENERATED AND WILL BE OVERWRITTEN:
// https://github.com/ccxt/ccxt/blob/master/CONTRIBUTING.md#how-to-contribute-code

use Exception; // a common import
use \ccxt\ExchangeError;

class btcturk extends Exchange {

    public function describe() {
        return $this->deep_extend(parent::describe (), array(
            'id' => 'btcturk',
            'name' => 'BTCTurk',
            'countries' => array( 'TR' ), // Turkey
            'rateLimit' => 1000,
            'has' => array(
                'cancelOrder' => true,
                'CORS' => true,
                'createOrder' => true,
                'fetchBalance' => true,
                'fetchMarkets' => true,
                'fetchOHLCV' => true,
                'fetchOrderBook' => true,
                'fetchTicker' => true,
                'fetchTickers' => true,
                'fetchTrades' => true,
            ),
            'timeframes' => array(
                '1d' => '1d',
            ),
            'urls' => array(
                'logo' => 'https://user-images.githubusercontent.com/51840849/87153926-efbef500-c2c0-11ea-9842-05b63612c4b9.jpg',
                'api' => 'https://www.btcturk.com/api',
                'www' => 'https://www.btcturk.com',
                'doc' => 'https://github.com/BTCTrader/broker-api-docs',
            ),
            'api' => array(
                'public' => array(
                    'get' => array(
                        'ohlcdata', // ?last=COUNT
                        'orderbook',
                        'ticker',
                        'trades',   // ?last=COUNT (max 50)
                    ),
                ),
                'private' => array(
                    'get' => array(
                        'balance',
                        'openOrders',
                        'userTransactions', // ?offset=0&limit=25&sort=asc
                    ),
                    'post' => array(
                        'exchange',
                        'cancelOrder',
                    ),
                ),
            ),
            'fees' => array(
                'trading' => array(
                    'maker' => 0.002 * 1.18,
                    'taker' => 0.003 * 1.18,
                ),
            ),
        ));
    }

    public function fetch_markets($params = array ()) {
        $response = $this->publicGetTicker ($params);
        $result = array();
        for ($i = 0; $i < count($response); $i++) {
            $market = $response[$i];
            $id = $this->safe_string($market, 'pair');
            $baseId = mb_substr($id, 0, 3 - 0);
            $quoteId = mb_substr($id, 3, 6 - 3);
            $base = $this->safe_currency_code($baseId);
            $quote = $this->safe_currency_code($quoteId);
            $baseId = strtolower($baseId);
            $quoteId = strtolower($quoteId);
            $symbol = $base . '/' . $quote;
            $precision = array(
                'amount' => 8,
                'price' => 8,
            );
            $active = true;
            $result[] = array(
                'id' => $id,
                'symbol' => $symbol,
                'base' => $base,
                'quote' => $quote,
                'baseId' => $baseId,
                'quoteId' => $quoteId,
                'active' => $active,
                'info' => $market,
                'precision' => $precision,
                'limits' => array(
                    'amount' => array(
                        'min' => pow(10, -$precision['amount']),
                        'max' => null,
                    ),
                    'price' => array(
                        'min' => pow(10, -$precision['price']),
                        'max' => null,
                    ),
                    'cost' => array(
                        'min' => null,
                        'max' => null,
                    ),
                ),
            );
        }
        return $result;
    }

    public function fetch_balance($params = array ()) {
        $this->load_markets();
        $response = $this->privateGetBalance ($params);
        $result = array( 'info' => $response );
        $codes = is_array($this->currencies) ? array_keys($this->currencies) : array();
        for ($i = 0; $i < count($codes); $i++) {
            $code = $codes[$i];
            $currency = $this->currencies[$code];
            $free = $currency['id'] . '_available';
            $total = $currency['id'] . '_balance';
            $used = $currency['id'] . '_reserved';
            if (is_array($response) && array_key_exists($free, $response)) {
                $account = $this->account();
                $account['free'] = $this->safe_float($response, $free);
                $account['total'] = $this->safe_float($response, $total);
                $account['used'] = $this->safe_float($response, $used);
                $result[$code] = $account;
            }
        }
        return $this->parse_balance($result);
    }

    public function fetch_order_book($symbol, $limit = null, $params = array ()) {
        $this->load_markets();
        $market = $this->market($symbol);
        $request = array(
            'pairSymbol' => $market['id'],
        );
        $response = $this->publicGetOrderbook (array_merge($request, $params));
        $timestamp = $this->safe_timestamp($response, 'timestamp');
        return $this->parse_order_book($response, $timestamp);
    }

    public function parse_ticker($ticker, $market = null) {
        $symbol = null;
        if ($market) {
            $symbol = $market['symbol'];
        }
        $timestamp = $this->safe_timestamp($ticker, 'timestamp');
        $last = $this->safe_float($ticker, 'last');
        return array(
            'symbol' => $symbol,
            'timestamp' => $timestamp,
            'datetime' => $this->iso8601($timestamp),
            'high' => $this->safe_float($ticker, 'high'),
            'low' => $this->safe_float($ticker, 'low'),
            'bid' => $this->safe_float($ticker, 'bid'),
            'bidVolume' => null,
            'ask' => $this->safe_float($ticker, 'ask'),
            'askVolume' => null,
            'vwap' => null,
            'open' => $this->safe_float($ticker, 'open'),
            'close' => $last,
            'last' => $last,
            'previousClose' => null,
            'change' => null,
            'percentage' => null,
            'average' => $this->safe_float($ticker, 'average'),
            'baseVolume' => $this->safe_float($ticker, 'volume'),
            'quoteVolume' => null,
            'info' => $ticker,
        );
    }

    public function fetch_tickers($symbols = null, $params = array ()) {
        $this->load_markets();
        $tickers = $this->publicGetTicker ($params);
        $result = array();
        for ($i = 0; $i < count($tickers); $i++) {
            $ticker = $tickers[$i];
            $marketId = $this->safe_string($ticker, 'pair');
            $symbol = $marketId;
            $market = null;
            if (is_array($this->markets_by_id) && array_key_exists($marketId, $this->markets_by_id)) {
                $market = $this->markets_by_id[$symbol];
                $symbol = $market['symbol'];
            }
            $result[$symbol] = $this->parse_ticker($ticker, $market);
        }
        return $result;
    }

    public function fetch_ticker($symbol, $params = array ()) {
        $this->load_markets();
        $market = $this->market($symbol);
        $tickers = $this->fetch_tickers($params);
        return $this->safe_value_2($tickers, $market['id'], $symbol);
    }

    public function parse_trade($trade, $market = null) {
        $timestamp = $this->safe_timestamp($trade, 'date');
        $id = $this->safe_string($trade, 'tid');
        $price = $this->safe_float($trade, 'price');
        $amount = $this->safe_float($trade, 'amount');
        $cost = null;
        if ($amount !== null) {
            if ($price !== null) {
                $cost = $amount * $price;
            }
        }
        $symbol = null;
        if ($market !== null) {
            $symbol = $market['symbol'];
        }
        return array(
            'id' => $id,
            'info' => $trade,
            'timestamp' => $timestamp,
            'datetime' => $this->iso8601($timestamp),
            'symbol' => $symbol,
            'type' => null,
            'side' => null,
            'order' => null,
            'takerOrMaker' => null,
            'price' => $price,
            'amount' => $amount,
            'cost' => $cost,
            'fee' => null,
        );
    }

    public function fetch_trades($symbol, $since = null, $limit = null, $params = array ()) {
        $this->load_markets();
        $market = $this->market($symbol);
        // $maxCount = 50;
        $request = array(
            'pairSymbol' => $market['id'],
        );
        $response = $this->publicGetTrades (array_merge($request, $params));
        return $this->parse_trades($response, $market, $since, $limit);
    }

<<<<<<< HEAD
    public function parse_ohlcv($ohlcv, $market = null, $timeframe = '1d', $since = null, $limit = null) {
=======
    public function parse_ohlcv($ohlcv, $market = null) {
>>>>>>> e73c37f7
        return array(
            $this->parse8601($this->safe_string($ohlcv, 'Time')),
            $this->safe_float($ohlcv, 'Open'),
            $this->safe_float($ohlcv, 'High'),
            $this->safe_float($ohlcv, 'Low'),
            $this->safe_float($ohlcv, 'Close'),
            $this->safe_float($ohlcv, 'Volume'),
        );
    }

    public function fetch_ohlcv($symbol, $timeframe = '1d', $since = null, $limit = null, $params = array ()) {
        $this->load_markets();
        $market = $this->market($symbol);
        $request = array();
        if ($limit !== null) {
            $request['last'] = $limit;
        }
        $response = $this->publicGetOhlcdata (array_merge($request, $params));
        return $this->parse_ohlcvs($response, $market);
    }

    public function create_order($symbol, $type, $side, $amount, $price = null, $params = array ()) {
        $this->load_markets();
        $request = array(
            'PairSymbol' => $this->market_id($symbol),
            'OrderType' => ($side === 'buy') ? 0 : 1,
            'OrderMethod' => ($type === 'market') ? 1 : 0,
        );
        if ($type === 'market') {
            if (!(is_array($params) && array_key_exists('Total', $params))) {
                throw new ExchangeError($this->id . ' createOrder requires the "Total" extra parameter for market orders ($amount and $price are both ignored)');
            }
        } else {
            $request['Price'] = $price;
            $request['Amount'] = $amount;
        }
        $response = $this->privatePostExchange (array_merge($request, $params));
        $id = $this->safe_string($response, 'id');
        return array(
            'info' => $response,
            'id' => $id,
        );
    }

    public function cancel_order($id, $symbol = null, $params = array ()) {
        $request = array(
            'id' => $id,
        );
        return $this->privatePostCancelOrder (array_merge($request, $params));
    }

    public function nonce() {
        return $this->milliseconds();
    }

    public function sign($path, $api = 'public', $method = 'GET', $params = array (), $headers = null, $body = null) {
        if ($this->id === 'btctrader') {
            throw new ExchangeError($this->id . ' is an abstract base API for BTCExchange, BTCTurk');
        }
        $url = $this->urls['api'] . '/' . $path;
        if ($api === 'public') {
            if ($params) {
                $url .= '?' . $this->urlencode($params);
            }
        } else {
            $this->check_required_credentials();
            $nonce = (string) $this->nonce();
            $body = $this->urlencode($params);
            $secret = base64_decode($this->secret);
            $auth = $this->apiKey . $nonce;
            $headers = array(
                'X-PCK' => $this->apiKey,
                'X-Stamp' => $nonce,
                'X-Signature' => base64_encode($this->hmac($this->encode($auth), $secret, 'sha256', 'binary')),
                'Content-Type' => 'application/x-www-form-urlencoded',
            );
        }
        return array( 'url' => $url, 'method' => $method, 'body' => $body, 'headers' => $headers );
    }
}<|MERGE_RESOLUTION|>--- conflicted
+++ resolved
@@ -246,11 +246,7 @@
         return $this->parse_trades($response, $market, $since, $limit);
     }
 
-<<<<<<< HEAD
-    public function parse_ohlcv($ohlcv, $market = null, $timeframe = '1d', $since = null, $limit = null) {
-=======
     public function parse_ohlcv($ohlcv, $market = null) {
->>>>>>> e73c37f7
         return array(
             $this->parse8601($this->safe_string($ohlcv, 'Time')),
             $this->safe_float($ohlcv, 'Open'),
@@ -269,7 +265,7 @@
             $request['last'] = $limit;
         }
         $response = $this->publicGetOhlcdata (array_merge($request, $params));
-        return $this->parse_ohlcvs($response, $market);
+        return $this->parse_ohlcvs($response, $market, $timeframe, $since, $limit);
     }
 
     public function create_order($symbol, $type, $side, $amount, $price = null, $params = array ()) {
