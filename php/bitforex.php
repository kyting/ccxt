--- conflicted
+++ resolved
@@ -412,13 +412,8 @@
 
     public function parse_order ($order, $market = null) {
         $id = $this->safe_string($order, 'orderId');
-<<<<<<< HEAD
-        $timestamp = $this->safe_float_2($order, 'createTime');
-        $lastTradeTimestamp = $this->safe_float_2($order, 'lastTime');
-=======
         $timestamp = $this->safe_float($order, 'createTime');
         $lastTradeTimestamp = $this->safe_float($order, 'lastTime');
->>>>>>> 77cffd12
         $symbol = $market['symbol'];
         $sideId = $this->safe_integer($order, 'tradeType');
         $side = $this->parse_side ($sideId);
