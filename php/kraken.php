<?php

namespace ccxt;

class kraken extends Exchange {

    public function describe () {
        return array_replace_recursive (parent::describe (), array (
            'id' => 'kraken',
            'name' => 'Kraken',
            'countries' => 'US',
            'version' => '0',
            'rateLimit' => 3000,
            'hasCORS' => false,
            // obsolete metainfo interface
            'hasFetchTickers' => true,
            'hasFetchOHLCV' => true,
            'hasFetchOrder' => true,
            'hasFetchOpenOrders' => true,
            'hasFetchClosedOrders' => true,
            'hasFetchMyTrades' => true,
            'hasWithdraw' => true,
            'hasFetchCurrencies' => true,
            // new metainfo interface
            'has' => array (
                'fetchCurrencies' => true,
                'fetchTickers' => true,
                'fetchOHLCV' => true,
                'fetchOrder' => true,
                'fetchOpenOrders' => true,
                'fetchClosedOrders' => true,
                'fetchMyTrades' => true,
                'withdraw' => true,
            ),
            'marketsByAltname' => array (),
            'timeframes' => array (
                '1m' => '1',
                '5m' => '5',
                '15m' => '15',
                '30m' => '30',
                '1h' => '60',
                '4h' => '240',
                '1d' => '1440',
                '1w' => '10080',
                '2w' => '21600',
            ),
            'urls' => array (
                'logo' => 'https://user-images.githubusercontent.com/1294454/27766599-22709304-5ede-11e7-9de1-9f33732e1509.jpg',
                'api' => 'https://api.kraken.com',
                'www' => 'https://www.kraken.com',
                'doc' => array (
                    'https://www.kraken.com/en-us/help/api',
                    'https://github.com/nothingisdead/npm-kraken-api',
                ),
                'fees' => array (
                    'https://www.kraken.com/en-us/help/fees',
                    'https://support.kraken.com/hc/en-us/articles/201396777-What-are-the-deposit-fees-',
                    'https://support.kraken.com/hc/en-us/articles/201893608-What-are-the-withdrawal-fees-',
                ),
            ),
            'fees' => array (
                'trading' => array (
                    'tierBased' => true,
                    'percentage' => true,
                    'taker' => 0.26 / 100,
                    'maker' => 0.16 / 100,
                    'tiers' => array (
                        'taker' => [
                            [0, 0.26 / 100],
                            [50000, 0.24 / 100],
                            [100000, 0.22 / 100],
                            [250000, 0.2 / 100],
                            [500000, 0.18 / 100],
                            [1000000, 0.16 / 100],
                            [2500000, 0.14 / 100],
                            [5000000, 0.12 / 100],
                            [10000000, 0.1 / 100],
                        ],
                        'maker' => [
                            [0, 0.16 / 100],
                            [50000, 0.14 / 100],
                            [100000, 0.12 / 100],
                            [250000, 0.10 / 100],
                            [500000, 0.8 / 100],
                            [1000000, 0.6 / 100],
                            [2500000, 0.4 / 100],
                            [5000000, 0.2 / 100],
                            [10000000, 0.0 / 100],
                        ],
                    ),
                ),
                'funding' => array (
                    'tierBased' => false,
                    'percentage' => false,
                    'withdraw' => array (
                        'BTC' => 0.001,
                        'ETH' => 0.005,
                        'XRP' => 0.02,
                        'XLM' => 0.00002,
                        'LTC' => 0.02,
                        'DOGE' => 2,
                        'ZEC' => 0.00010,
                        'ICN' => 0.02,
                        'REP' => 0.01,
                        'ETC' => 0.005,
                        'MLN' => 0.003,
                        'XMR' => 0.05,
                        'DASH' => 0.005,
                        'GNO' => 0.01,
                        'EOS' => 0.5,
                        'BCH' => 0.001,
                        'USD' => 5, // if domestic wire
                        'EUR' => 5, // if domestic wire
                        'CAD' => 10, // CAD EFT Withdrawal
                        'JPY' => 300, // if domestic wire
                    ),
                    'deposit' => array (
                        'BTC' => 0,
                        'ETH' => 0,
                        'XRP' => 0,
                        'XLM' => 0,
                        'LTC' => 0,
                        'DOGE' => 0,
                        'ZEC' => 0,
                        'ICN' => 0,
                        'REP' => 0,
                        'ETC' => 0,
                        'MLN' => 0,
                        'XMR' => 0,
                        'DASH' => 0,
                        'GNO' => 0,
                        'EOS' => 0,
                        'BCH' => 0,
                        'USD' => 5, // if domestic wire
                        'EUR' => 0, // free deposit if EUR SEPA Deposit
                        'CAD' => 5, // if domestic wire
                        'JPY' => 0, // Domestic Deposit (Free, ¥5,000 deposit minimum)
                    ),
                ),
            ),
            'api' => array (
                'public' => array (
                    'get' => array (
                        'Assets',
                        'AssetPairs',
                        'Depth',
                        'OHLC',
                        'Spread',
                        'Ticker',
                        'Time',
                        'Trades',
                    ),
                ),
                'private' => array (
                    'post' => array (
                        'AddOrder',
                        'Balance',
                        'CancelOrder',
                        'ClosedOrders',
                        'DepositAddresses',
                        'DepositMethods',
                        'DepositStatus',
                        'Ledgers',
                        'OpenOrders',
                        'OpenPositions',
                        'QueryLedgers',
                        'QueryOrders',
                        'QueryTrades',
                        'TradeBalance',
                        'TradesHistory',
                        'TradeVolume',
                        'Withdraw',
                        'WithdrawCancel',
                        'WithdrawInfo',
                        'WithdrawStatus',
                    ),
                ),
            ),
        ));
    }

    public function cost_to_precision ($symbol, $cost) {
        return $this->truncate (floatval ($cost), $this->markets[$symbol]['precision']['price']);
    }

    public function fee_to_precision ($symbol, $fee) {
        return $this->truncate (floatval ($fee), $this->markets[$symbol]['precision']['amount']);
    }

    public function handle_errors ($code, $reason, $url, $method, $headers, $body) {
        if (mb_strpos ($body, 'Invalid nonce') !== false)
            throw new InvalidNonce ($this->id . ' ' . $body);
        if (mb_strpos ($body, 'Insufficient funds') !== false)
            throw new InsufficientFunds ($this->id . ' ' . $body);
        if (mb_strpos ($body, 'Cancel pending') !== false)
            throw new CancelPending ($this->id . ' ' . $body);
        if (mb_strpos ($body, 'Invalid arguments:volume') !== false)
            throw new InvalidOrder ($this->id . ' ' . $body);
    }

    public function fetch_markets () {
        $markets = $this->publicGetAssetPairs ();
        $keys = array_keys ($markets['result']);
        $result = array ();
        for ($i = 0; $i < count ($keys); $i++) {
            $id = $keys[$i];
            $market = $markets['result'][$id];
            $base = $market['base'];
            $quote = $market['quote'];
            if (($base[0] == 'X') || ($base[0] == 'Z'))
                $base = mb_substr ($base, 1);
            if (($quote[0] == 'X') || ($quote[0] == 'Z'))
                $quote = mb_substr ($quote, 1);
            $base = $this->common_currency_code($base);
            $quote = $this->common_currency_code($quote);
            $darkpool = mb_strpos ($id, '.d') !== false;
            $symbol = $darkpool ? $market['altname'] : ($base . '/' . $quote);
            $maker = null;
            if (is_array ($market) && array_key_exists ('fees_maker', $market)) {
                $maker = floatval ($market['fees_maker'][0][1]) / 100;
            }
            $precision = array (
                'amount' => $market['lot_decimals'],
                'price' => $market['pair_decimals'],
            );
            $lot = pow (10, -$precision['amount']);
            $result[] = array (
                'id' => $id,
                'symbol' => $symbol,
                'base' => $base,
                'quote' => $quote,
                'darkpool' => $darkpool,
                'info' => $market,
                'altname' => $market['altname'],
                'maker' => $maker,
                'taker' => floatval ($market['fees'][0][1]) / 100,
                'lot' => $lot,
                'active' => true,
                'precision' => $precision,
                'limits' => array (
                    'amount' => array (
                        'min' => $lot,
                        'max' => pow (10, $precision['amount']),
                    ),
                    'price' => array (
                        'min' => pow (10, -$precision['price']),
                        'max' => null,
                    ),
                    'cost' => array (
                        'min' => 0,
                        'max' => null,
                    ),
                ),
            );
        }
        $result = $this->append_inactive_markets($result);
        $this->marketsByAltname = $this->index_by($result, 'altname');
        return $result;
    }

    public function append_inactive_markets ($result = []) {
        $precision = array ( 'amount' => 8, 'price' => 8 );
        $costLimits = array ( 'min' => 0, 'max' => null );
        $priceLimits = array ( 'min' => pow (10, -$precision['price']), 'max' => null );
        $amountLimits = array ( 'min' => pow (10, -$precision['amount']), 'max' => pow (10, $precision['amount']) );
        $limits = array ( 'amount' => $amountLimits, 'price' => $priceLimits, 'cost' => $costLimits );
        $defaults = array (
            'darkpool' => false,
            'info' => null,
            'maker' => null,
            'taker' => null,
            'lot' => $amountLimits['min'],
            'active' => false,
            'precision' => $precision,
            'limits' => $limits,
        );
        $markets = array (
            array ( 'id' => 'XXLMZEUR', 'symbol' => 'XLM/EUR', 'base' => 'XLM', 'quote' => 'EUR', 'altname' => 'XLMEUR' ),
        );
        for ($i = 0; $i < count ($markets); $i++) {
            $result[] = array_merge ($defaults, $markets[$i]);
        }
        return $result;
    }

    public function fetch_currencies ($params = array ()) {
        $response = $this->publicGetAssets ($params);
        $currencies = $response['result'];
        $ids = array_keys ($currencies);
        $result = array ();
        for ($i = 0; $i < count ($ids); $i++) {
            $id = $ids[$i];
            $currency = $currencies[$id];
            // todo => will need to rethink the fees
            // to add support for multiple withdrawal/deposit methods and
            // differentiated fees for each particular method
            $code = $this->common_currency_code($currency['altname']);
            $precision = array (
                'amount' => $currency['decimals'], // default $precision, todo => fix "magic constants"
                'price' => $currency['decimals'],
            );
            $result[$code] = array (
                'id' => $id,
                'code' => $code,
                'info' => $currency,
                'name' => $code,
                'active' => true,
                'status' => 'ok',
                'fee' => null,
                'precision' => $precision,
                'limits' => array (
                    'amount' => array (
                        'min' => pow (10, -$precision['amount']),
                        'max' => pow (10, $precision['amount']),
                    ),
                    'price' => array (
                        'min' => pow (10, -$precision['price']),
                        'max' => pow (10, $precision['price']),
                    ),
                    'cost' => array (
                        'min' => null,
                        'max' => null,
                    ),
                    'withdraw' => array (
                        'min' => null,
                        'max' => pow (10, $precision['amount']),
                    ),
                ),
            );
        }
        return $result;
    }

    public function fetch_order_book ($symbol, $params = array ()) {
        $this->load_markets();
        $darkpool = mb_strpos ($symbol, '.d') !== false;
        if ($darkpool)
            throw new ExchangeError ($this->id . ' does not provide an order book for $darkpool $symbol ' . $symbol);
        $market = $this->market ($symbol);
        $response = $this->publicGetDepth (array_merge (array (
            'pair' => $market['id'],
        ), $params));
        $orderbook = $response['result'][$market['id']];
        return $this->parse_order_book($orderbook);
    }

    public function parse_ticker ($ticker, $market = null) {
        $timestamp = $this->milliseconds ();
        $symbol = null;
        if ($market)
            $symbol = $market['symbol'];
        $baseVolume = floatval ($ticker['v'][1]);
        $vwap = floatval ($ticker['p'][1]);
        $quoteVolume = $baseVolume * $vwap;
        return array (
            'symbol' => $symbol,
            'timestamp' => $timestamp,
            'datetime' => $this->iso8601 ($timestamp),
            'high' => floatval ($ticker['h'][1]),
            'low' => floatval ($ticker['l'][1]),
            'bid' => floatval ($ticker['b'][0]),
            'ask' => floatval ($ticker['a'][0]),
            'vwap' => $vwap,
            'open' => floatval ($ticker['o']),
            'close' => null,
            'first' => null,
            'last' => floatval ($ticker['c'][0]),
            'change' => null,
            'percentage' => null,
            'average' => null,
            'baseVolume' => $baseVolume,
            'quoteVolume' => $quoteVolume,
            'info' => $ticker,
        );
    }

    public function fetch_tickers ($symbols = null, $params = array ()) {
        $this->load_markets();
        $pairs = array ();
        for ($s = 0; $s < count ($this->symbols); $s++) {
            $symbol = $this->symbols[$s];
            $market = $this->markets[$symbol];
            if ($market['active'])
                if (!$market['darkpool'])
                    $pairs[] = $market['id'];
        }
        $filter = implode (',', $pairs);
        $response = $this->publicGetTicker (array_merge (array (
            'pair' => $filter,
        ), $params));
        $tickers = $response['result'];
        $ids = array_keys ($tickers);
        $result = array ();
        for ($i = 0; $i < count ($ids); $i++) {
            $id = $ids[$i];
            $market = $this->markets_by_id[$id];
            $symbol = $market['symbol'];
            $ticker = $tickers[$id];
            $result[$symbol] = $this->parse_ticker($ticker, $market);
        }
        return $result;
    }

    public function fetch_ticker ($symbol, $params = array ()) {
        $this->load_markets();
        $darkpool = mb_strpos ($symbol, '.d') !== false;
        if ($darkpool)
            throw new ExchangeError ($this->id . ' does not provide a $ticker for $darkpool $symbol ' . $symbol);
        $market = $this->market ($symbol);
        $response = $this->publicGetTicker (array_merge (array (
            'pair' => $market['id'],
        ), $params));
        $ticker = $response['result'][$market['id']];
        return $this->parse_ticker($ticker, $market);
    }

    public function parse_ohlcv ($ohlcv, $market = null, $timeframe = '1m', $since = null, $limit = null) {
        return [
            $ohlcv[0] * 1000,
            floatval ($ohlcv[1]),
            floatval ($ohlcv[2]),
            floatval ($ohlcv[3]),
            floatval ($ohlcv[4]),
            floatval ($ohlcv[6]),
        ];
    }

    public function fetch_ohlcv ($symbol, $timeframe = '1m', $since = null, $limit = null, $params = array ()) {
        $this->load_markets();
        $market = $this->market ($symbol);
        $request = array (
            'pair' => $market['id'],
            'interval' => $this->timeframes[$timeframe],
        );
        if ($since)
            $request['since'] = intval ($since / 1000);
        $response = $this->publicGetOHLC (array_merge ($request, $params));
        $ohlcvs = $response['result'][$market['id']];
        return $this->parse_ohlcvs($ohlcvs, $market, $timeframe, $since, $limit);
    }

    public function parse_trade ($trade, $market = null) {
        $timestamp = null;
        $side = null;
        $type = null;
        $price = null;
        $amount = null;
        $id = null;
        $order = null;
        $fee = null;
        if (!$market)
            $market = $this->find_market_by_altname_or_id ($trade['pair']);
        if (is_array ($trade) && array_key_exists ('ordertxid', $trade)) {
            $order = $trade['ordertxid'];
            $id = $trade['id'];
            $timestamp = intval ($trade['time'] * 1000);
            $side = $trade['type'];
            $type = $trade['ordertype'];
            $price = floatval ($trade['price']);
            $amount = floatval ($trade['vol']);
            if (is_array ($trade) && array_key_exists ('fee', $trade)) {
                $currency = null;
                if ($market)
                    $currency = $market['quote'];
                $fee = array (
                    'cost' => floatval ($trade['fee']),
                    'currency' => $currency,
                );
            }
        } else {
            $timestamp = intval ($trade[2] * 1000);
            $side = ($trade[3] == 's') ? 'sell' : 'buy';
            $type = ($trade[4] == 'l') ? 'limit' : 'market';
            $price = floatval ($trade[0]);
            $amount = floatval ($trade[1]);
        }
        $symbol = ($market) ? $market['symbol'] : null;
        return array (
            'id' => $id,
            'order' => $order,
            'info' => $trade,
            'timestamp' => $timestamp,
            'datetime' => $this->iso8601 ($timestamp),
            'symbol' => $symbol,
            'type' => $type,
            'side' => $side,
            'price' => $price,
            'amount' => $amount,
            'fee' => $fee,
        );
    }

    public function fetch_trades ($symbol, $since = null, $limit = null, $params = array ()) {
        $this->load_markets();
        $market = $this->market ($symbol);
        $id = $market['id'];
        $response = $this->publicGetTrades (array_merge (array (
            'pair' => $id,
        ), $params));
        $trades = $response['result'][$id];
        return $this->parse_trades($trades, $market, $since, $limit);
    }

    public function fetch_balance ($params = array ()) {
        $this->load_markets();
        $response = $this->privatePostBalance ();
        $balances = $response['result'];
        $result = array ( 'info' => $balances );
        $currencies = array_keys ($balances);
        for ($c = 0; $c < count ($currencies); $c++) {
            $currency = $currencies[$c];
            $code = $currency;
            // X-ISO4217-A3 standard $currency codes
            if ($code[0] == 'X') {
                $code = mb_substr ($code, 1);
            } else if ($code[0] == 'Z') {
                $code = mb_substr ($code, 1);
            }
            $code = $this->common_currency_code($code);
            $balance = floatval ($balances[$currency]);
            $account = array (
                'free' => $balance,
                'used' => 0.0,
                'total' => $balance,
            );
            $result[$code] = $account;
        }
        return $this->parse_balance($result);
    }

    public function create_order ($symbol, $type, $side, $amount, $price = null, $params = array ()) {
        $this->load_markets();
        $market = $this->market ($symbol);
        $order = array (
            'pair' => $market['id'],
            'type' => $side,
            'ordertype' => $type,
            'volume' => $this->amount_to_precision($symbol, $amount),
        );
        if ($type == 'limit')
            $order['price'] = $this->price_to_precision($symbol, $price);
        $response = $this->privatePostAddOrder (array_merge ($order, $params));
        $length = count ($response['result']['txid']);
        $id = ($length > 1) ? $response['result']['txid'] : $response['result']['txid'][0];
        return array (
            'info' => $response,
            'id' => $id,
        );
    }

    public function find_market_by_altname_or_id ($id) {
        $result = null;
        if (is_array ($this->marketsByAltname) && array_key_exists ($id, $this->marketsByAltname)) {
            $result = $this->marketsByAltname[$id];
        } else if (is_array ($this->markets_by_id) && array_key_exists ($id, $this->markets_by_id)) {
            $result = $this->markets_by_id[$id];
        }
        return $result;
    }

    public function parse_order ($order, $market = null) {
        $description = $order['descr'];
        $side = $description['type'];
        $type = $description['ordertype'];
        $symbol = null;
        if (!$market)
            $market = $this->find_market_by_altname_or_id ($description['pair']);
        $timestamp = intval ($order['opentm'] * 1000);
        $amount = floatval ($order['vol']);
        $filled = floatval ($order['vol_exec']);
        $remaining = $amount - $filled;
        $fee = null;
        $cost = $this->safe_float($order, 'cost');
        $price = $this->safe_float($description, 'price');
        if (!$price)
            $price = $this->safe_float($order, 'price');
        if ($market) {
            $symbol = $market['symbol'];
            if (is_array ($order) && array_key_exists ('fee', $order)) {
                $flags = $order['oflags'];
                $feeCost = $this->safe_float($order, 'fee');
                $fee = array (
                    'cost' => $feeCost,
                    'rate' => null,
                );
                if (mb_strpos ($flags, 'fciq') !== false) {
                    $fee['currency'] = $market['quote'];
                } else if (mb_strpos ($flags, 'fcib') !== false) {
                    $fee['currency'] = $market['base'];
                }
            }
        }
        return array (
            'id' => $order['id'],
            'info' => $order,
            'timestamp' => $timestamp,
            'datetime' => $this->iso8601 ($timestamp),
            'status' => $order['status'],
            'symbol' => $symbol,
            'type' => $type,
            'side' => $side,
            'price' => $price,
            'cost' => $cost,
            'amount' => $amount,
            'filled' => $filled,
            'remaining' => $remaining,
            'fee' => $fee,
            // 'trades' => $this->parse_trades($order['trades'], $market),
        );
    }

    public function parse_orders ($orders, $market = null, $since = null, $limit = null) {
        $result = array ();
        $ids = array_keys ($orders);
        for ($i = 0; $i < count ($ids); $i++) {
            $id = $ids[$i];
            $order = array_merge (array ( 'id' => $id ), $orders[$id]);
            $result[] = $this->parse_order($order, $market);
        }
        return $this->filter_by_since_limit($result, $since, $limit);
    }

    public function fetch_order ($id, $symbol = null, $params = array ()) {
        $this->load_markets();
        $response = $this->privatePostQueryOrders (array_merge (array (
            'trades' => true, // whether or not to include trades in output (optional, default false)
            'txid' => $id, // comma delimited list of transaction ids to query info about (20 maximum)
            // 'userref' => 'optional', // restrict results to given user reference $id (optional)
        ), $params));
        $orders = $response['result'];
        $order = $this->parse_order(array_merge (array ( 'id' => $id ), $orders[$id]));
        return array_merge (array ( 'info' => $response ), $order);
    }

    public function fetch_my_trades ($symbol = null, $since = null, $limit = null, $params = array ()) {
        $this->load_markets();
        $request = array (
            // 'type' => 'all', // any position, closed position, closing position, no position
            // 'trades' => false, // whether or not to include $trades related to position in output
            // 'start' => 1234567890, // starting unix timestamp or trade tx id of results (exclusive)
            // 'end' => 1234567890, // ending unix timestamp or trade tx id of results (inclusive)
            // 'ofs' = result offset
        );
        if ($since)
            $request['start'] = intval ($since / 1000);
        $response = $this->privatePostTradesHistory (array_merge ($request, $params));
        $trades = $response['result']['trades'];
        $ids = array_keys ($trades);
        for ($i = 0; $i < count ($ids); $i++) {
            $trades[$ids[$i]]['id'] = $ids[$i];
        }
        return $this->parse_trades($trades, null, $since, $limit);
    }

    public function cancel_order ($id, $symbol = null, $params = array ()) {
        $this->load_markets();
        $response = null;
        try {
            $response = $this->privatePostCancelOrder (array_merge (array (
                'txid' => $id,
            ), $params));
        } catch (Exception $e) {
            if ($this->last_http_response)
                if (mb_strpos ($this->last_http_response, 'EOrder:Unknown order') !== false)
                    throw new OrderNotFound ($this->id . ' cancelOrder() error ' . $this->last_http_response);
            throw $e;
        }
        return $response;
    }

    public function fetch_open_orders ($symbol = null, $since = null, $limit = null, $params = array ()) {
        $this->load_markets();
        $request = array ();
        if ($since)
            $request['start'] = intval ($since / 1000);
        $response = $this->privatePostOpenOrders (array_merge ($request, $params));
        $orders = $this->parse_orders($response['result']['open'], null, $since, $limit);
        return $this->filter_orders_by_symbol($orders, $symbol);
    }

    public function fetch_closed_orders ($symbol = null, $since = null, $limit = null, $params = array ()) {
        $this->load_markets();
        $request = array ();
        if ($since)
            $request['start'] = intval ($since / 1000);
        $response = $this->privatePostClosedOrders (array_merge ($request, $params));
        $orders = $this->parse_orders($response['result']['closed'], null, $since, $limit);
        return $this->filter_orders_by_symbol($orders, $symbol);
    }

    public function fetch_deposit_methods ($code = null, $params = array ()) {
        $this->load_markets();
        $request = array ();
        if ($code) {
            $currency = $this->currency ($code);
            $request['asset'] = $currency['id'];
        }
        $response = $this->privatePostDepositMethods (array_merge ($request, $params));
        return $response['result'];
    }

    public function create_deposit_address ($currency, $params = array ()) {
        $request = array (
            'new' => 'true',
        );
        $response = $this->fetch_deposit_address ($currency, array_merge ($request, $params));
        return array (
            'currency' => $currency,
            'address' => $response['address'],
            'status' => 'ok',
            'info' => $response,
        );
    }

    public function fetch_deposit_address ($code, $params = array ()) {
        $method = $this->safe_value($params, 'method');
        if (!$method)
            throw new ExchangeError ($this->id . ' fetchDepositAddress() requires an extra `$method` parameter');
        $this->load_markets();
        $currency = $this->currency ($code);
        $request = array (
            'asset' => $currency['id'],
            'method' => $method,
            'new' => 'false',
        );
        $response = $this->privatePostDepositAddresses (array_merge ($request, $params));
        $result = $response['result'];
        $numResults = count ($result);
        if ($numResults < 1)
            throw new ExchangeError ($this->id . ' privatePostDepositAddresses() returned no addresses');
        $address = $this->safe_string($result[0], 'address');
        return array (
            'currency' => $code,
            'address' => $address,
            'status' => 'ok',
            'info' => $response,
        );
    }

    public function withdraw ($currency, $amount, $address, $params = array ()) {
        if (is_array ($params) && array_key_exists ('key', $params)) {
            $this->load_markets();
            $response = $this->privatePostWithdraw (array_merge (array (
                'asset' => $currency,
                'amount' => $amount,
                // 'address' => $address, // they don't allow withdrawals to direct addresses
            ), $params));
            return array (
                'info' => $response,
                'id' => $response['result'],
            );
        }
        throw new ExchangeError ($this->id . " withdraw requires a 'key' parameter (withdrawal key name, as set up on your account)");
    }

    public function sign ($path, $api = 'public', $method = 'GET', $params = array (), $headers = null, $body = null) {
        $url = '/' . $this->version . '/' . $api . '/' . $path;
        if ($api == 'public') {
            if ($params)
                $url .= '?' . $this->urlencode ($params);
        } else {
            $this->check_required_credentials();
            $nonce = (string) $this->nonce ();
            $body = $this->urlencode (array_merge (array ( 'nonce' => $nonce ), $params));
            $auth = $this->encode ($nonce . $body);
            $hash = $this->hash ($auth, 'sha256', 'binary');
            $binary = $this->encode ($url);
            $binhash = $this->binary_concat($binary, $hash);
            $secret = base64_decode ($this->secret);
            $signature = $this->hmac ($binhash, $secret, 'sha512', 'base64');
            $headers = array (
                'API-Key' => $this->apiKey,
                'API-Sign' => $this->decode ($signature),
                'Content-Type' => 'application/x-www-form-urlencoded',
            );
        }
        $url = $this->urls['api'] . $url;
        return array ( 'url' => $url, 'method' => $method, 'body' => $body, 'headers' => $headers );
    }

    public function nonce () {
        return $this->milliseconds ();
    }

    public function request ($path, $api = 'public', $method = 'GET', $params = array (), $headers = null, $body = null) {
        $response = $this->fetch2 ($path, $api, $method, $params, $headers, $body);
        if (is_array ($response) && array_key_exists ('error', $response)) {
            $numErrors = count ($response['error']);
            if ($numErrors) {
                for ($i = 0; $i < count ($response['error']); $i++) {
                    if ($response['error'][$i] == 'EService:Unavailable')
                        throw new ExchangeNotAvailable ($this->id . ' ' . $this->json ($response));
                    if ($response['error'][$i] == 'EService:Busy')
                        throw new DDoSProtection ($this->id . ' ' . $this->json ($response));
                }
                throw new ExchangeError ($this->id . ' ' . $this->json ($response));
            }
        }
        return $response;
    }
<<<<<<< HEAD
}
=======
}
>>>>>>> a79cb3e8
<|MERGE_RESOLUTION|>--- conflicted
+++ resolved
@@ -798,8 +798,4 @@
         }
         return $response;
     }
-<<<<<<< HEAD
-}
-=======
-}
->>>>>>> a79cb3e8
+}